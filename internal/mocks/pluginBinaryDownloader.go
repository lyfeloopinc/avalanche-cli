// Code generated by mockery v2.14.0. DO NOT EDIT.

package mocks

import mock "github.com/stretchr/testify/mock"

// PluginBinaryDownloader is an autogenerated mock type for the PluginBinaryDownloader type
type PluginBinaryDownloader struct {
	mock.Mock
}

// InstallVM provides a mock function with given fields: vmID, vmBin, pluginDir
func (_m *PluginBinaryDownloader) InstallVM(vmID string, vmBin string, pluginDir string) error {
	ret := _m.Called(vmID, vmBin, pluginDir)

	var r0 error
	if rf, ok := ret.Get(0).(func(string, string, string) error); ok {
		r0 = rf(vmID, vmBin, pluginDir)
	} else {
		r0 = ret.Error(0)
	}

	return r0
}

type mockConstructorTestingTNewPluginBinaryDownloader interface {
	mock.TestingT
	Cleanup(func())
}

// NewPluginBinaryDownloader creates a new instance of PluginBinaryDownloader. It also registers a testing interface on the mock and a cleanup function to assert the mocks expectations.
func NewPluginBinaryDownloader(t mockConstructorTestingTNewPluginBinaryDownloader) *PluginBinaryDownloader {
	mock := &PluginBinaryDownloader{}
	mock.Mock.Test(t)

<<<<<<< HEAD
	return r0
}

type mockConstructorTestingTNewPluginBinaryDownloader interface {
	mock.TestingT
	Cleanup(func())
}

// NewPluginBinaryDownloader creates a new instance of PluginBinaryDownloader. It also registers a testing interface on the mock and a cleanup function to assert the mocks expectations.
func NewPluginBinaryDownloader(t mockConstructorTestingTNewPluginBinaryDownloader) *PluginBinaryDownloader {
	mock := &PluginBinaryDownloader{}
	mock.Mock.Test(t)

=======
>>>>>>> e498a6d4
	t.Cleanup(func() { mock.AssertExpectations(t) })

	return mock
}<|MERGE_RESOLUTION|>--- conflicted
+++ resolved
@@ -33,8 +33,9 @@
 	mock := &PluginBinaryDownloader{}
 	mock.Mock.Test(t)
 
-<<<<<<< HEAD
-	return r0
+	t.Cleanup(func() { mock.AssertExpectations(t) })
+
+	return mock
 }
 
 type mockConstructorTestingTNewPluginBinaryDownloader interface {
@@ -47,8 +48,6 @@
 	mock := &PluginBinaryDownloader{}
 	mock.Mock.Test(t)
 
-=======
->>>>>>> e498a6d4
 	t.Cleanup(func() { mock.AssertExpectations(t) })
 
 	return mock
