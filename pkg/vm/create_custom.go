--- conflicted
+++ resolved
@@ -16,11 +16,7 @@
 	"github.com/ava-labs/avalanche-cli/pkg/ux"
 )
 
-<<<<<<< HEAD
-func FillCustomSidecar(
-=======
 func CreateCustomSidecar(
->>>>>>> 93b24c2b
 	sc *models.Sidecar,
 	app *application.Avalanche,
 	subnetName string,
@@ -33,15 +29,9 @@
 ) error {
 	ux.Logger.PrintToUser("creating custom VM subnet %s", subnetName)
 
-<<<<<<< HEAD
-	sc.Name = subnetName
-	sc.VM = models.CustomVM
-	sc.Subnet = subnetName
-=======
 	if sc == nil {
 		sc = &models.Sidecar{}
 	}
->>>>>>> 93b24c2b
 
 	sc.Name = subnetName
 	sc.VM = models.CustomVM
@@ -61,57 +51,34 @@
 		options := []string{githubOption, localOption}
 		option, err := app.Prompt.CaptureList("How do you want to set up the VM binary?", options)
 		if err != nil {
-<<<<<<< HEAD
-			return err
-=======
-			return nil, err
->>>>>>> 93b24c2b
+			return nil, err
 		}
 		if option == githubOption {
 			useRepo = true
 		} else {
 			vmPath, err = app.Prompt.CaptureExistingFilepath("Enter path to VM binary")
 			if err != nil {
-<<<<<<< HEAD
-				return err
-=======
 				return nil, err
->>>>>>> 93b24c2b
 			}
 		}
 	}
 	if useRepo {
 		if err := SetCustomVMSourceCodeFields(app, sc, customVMRepoURL, customVMBranch, customVMBuildScript); err != nil {
-<<<<<<< HEAD
-			return err
+			return nil, err
 		}
 		if err := BuildCustomVM(app, sc); err != nil {
-			return err
-=======
-			return nil, err
-		}
-		if err := BuildCustomVM(app, sc); err != nil {
-			return nil, err
->>>>>>> 93b24c2b
+			return nil, err
 		}
 		vmPath = app.GetCustomVMPath(subnetName)
 	} else {
 		if err := app.CopyVMBinary(vmPath, subnetName); err != nil {
-<<<<<<< HEAD
-			return err
-=======
-			return nil, err
->>>>>>> 93b24c2b
+			return nil, err
 		}
 	}
 
 	rpcVersion, err := GetVMBinaryProtocolVersion(vmPath)
 	if err != nil {
-<<<<<<< HEAD
-		return fmt.Errorf("unable to get RPC version: %w", err)
-=======
 		return nil, fmt.Errorf("unable to get RPC version: %w", err)
->>>>>>> 93b24c2b
 	}
 
 	sc.RPCVersion = rpcVersion
