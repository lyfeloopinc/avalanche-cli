// Copyright (C) 2022, Ava Labs, Inc. All rights reserved.
// See the file LICENSE for licensing terms.

package vm

import (
	"errors"
	"math/big"

	"github.com/ava-labs/avalanche-cli/pkg/application"
	"github.com/ava-labs/avalanche-cli/pkg/statemachine"
	"github.com/ava-labs/subnet-evm/core"
	"github.com/ethereum/go-ethereum/common"
)

func getDefaultAllocation(defaultAirdropAmount string) (core.GenesisAlloc, error) {
	allocation := core.GenesisAlloc{}
	defaultAmount, ok := new(big.Int).SetString(defaultAirdropAmount, 10)
	if !ok {
		return allocation, errors.New("unable to decode default allocation")
	}

	allocation[PrefundedEwoqAddress] = core.GenesisAccount{
		Balance: defaultAmount,
	}
	return allocation, nil
}

func getAllocation(
	app *application.Avalanche,
	defaultAirdropAmount string,
	multiplier *big.Int,
	captureAmountLabel string,
) (core.GenesisAlloc, statemachine.StateDirection, error) {
	allocation := core.GenesisAlloc{}

	defaultAirdrop := "Airdrop 1 million tokens to the default address (do not use in production)"
	customAirdrop := "Customize your airdrop"
	extendAirdrop := "Would you like to airdrop more tokens?"

	airdropType, err := app.Prompt.CaptureList(
		"How would you like to distribute funds",
		[]string{defaultAirdrop, customAirdrop, goBackMsg},
	)
	if err != nil {
		return allocation, statemachine.Stop, err
	}

	if airdropType == defaultAirdrop {
		alloc, err := getDefaultAllocation(defaultAirdropAmount)
		return alloc, statemachine.Forward, err
	}

	if airdropType == goBackMsg {
		return allocation, statemachine.Backward, nil
	}

	var addressHex common.Address

	for {
		addressHex, err = app.Prompt.CaptureAddress("Address to airdrop to")
		if err != nil {
			return nil, statemachine.Stop, err
		}

<<<<<<< HEAD
		if addressHex, ok = addressAny.(common.Address); !ok {
			return nil, statemachine.Stop, fmt.Errorf("expected common.Address type but got %T", addressAny)
		}

=======
>>>>>>> 26767f8d
		amount, err := app.Prompt.CapturePositiveBigInt(captureAmountLabel)
		if err != nil {
			return nil, statemachine.Stop, err
		}

		amount = amount.Mul(amount, multiplier)

		account := core.GenesisAccount{
			Balance: amount,
		}

		allocation[addressHex] = account

		continueAirdrop, err := app.Prompt.CaptureNoYes(extendAirdrop)
		if err != nil {
			return nil, statemachine.Stop, err
		}
		if !continueAirdrop {
			return allocation, statemachine.Forward, nil
		}
	}
}<|MERGE_RESOLUTION|>--- conflicted
+++ resolved
@@ -63,13 +63,6 @@
 			return nil, statemachine.Stop, err
 		}
 
-<<<<<<< HEAD
-		if addressHex, ok = addressAny.(common.Address); !ok {
-			return nil, statemachine.Stop, fmt.Errorf("expected common.Address type but got %T", addressAny)
-		}
-
-=======
->>>>>>> 26767f8d
 		amount, err := app.Prompt.CapturePositiveBigInt(captureAmountLabel)
 		if err != nil {
 			return nil, statemachine.Stop, err
