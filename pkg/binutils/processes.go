// Copyright (C) 2022, Ava Labs, Inc. All rights reserved.
// See the file LICENSE for licensing terms.
package binutils

import (
	"context"
	"encoding/json"
	"errors"
	"fmt"
	"os"
	"os/exec"
	"os/signal"
	"path"
	"path/filepath"
	"strings"
	"syscall"

	"github.com/ava-labs/avalanche-cli/pkg/app"
	"github.com/ava-labs/avalanche-cli/pkg/constants"
	"github.com/ava-labs/avalanche-cli/ux"
	"github.com/ava-labs/avalanche-network-runner/client"
	"github.com/ava-labs/avalanche-network-runner/server"
	"github.com/ava-labs/avalanche-network-runner/utils"
	"github.com/ava-labs/avalanchego/utils/logging"
	"github.com/ava-labs/avalanchego/utils/perms"
	"github.com/docker/docker/pkg/reexec"
	"github.com/shirou/gopsutil/process"
)

// errGRPCTimeout is a common error message if the gRPC server can't be reached
var errGRPCTimeout = errors.New("timed out trying to contact backend controller, it is most probably not running")

// ProcessChecker is responsible for checking if the gRPC server is running
type ProcessChecker interface {
	// IsServerProcessRunning returns true if the gRPC server is running,
	// or false if not
	IsServerProcessRunning(app *app.Avalanche) (bool, error)
}

type realProcessRunner struct{}

// NewProcessChecker creates a new process checker which can respond if the server is running
func NewProcessChecker() ProcessChecker {
	return &realProcessRunner{}
}

// NewGRPCClient hides away the details (params) of creating a gRPC server connection
func NewGRPCClient() (client.Client, error) {
	client, err := client.New(client.Config{
		LogLevel:    gRPCClientLogLevel,
		Endpoint:    gRPCServerEndpoint,
		DialTimeout: gRPCDialTimeout,
	})
	if errors.Is(err, context.DeadlineExceeded) {
		err = errGRPCTimeout
	}
	return client, err
}

// NewGRPCClient hides away the details (params) of creating a gRPC server
func NewGRPCServer(snapshotsDir string) (server.Server, error) {
	return server.New(server.Config{
		Port:                gRPCServerEndpoint,
		GwPort:              gRPCGatewayEndpoint,
		DialTimeout:         gRPCDialTimeout,
		SnapshotsDir:        snapshotsDir,
		RedirectNodesOutput: false,
	})
}

// IsServerProcessRunning returns true if the gRPC server is running,
// or false if not
func (rpr *realProcessRunner) IsServerProcessRunning(app *app.Avalanche) (bool, error) {
	pid, err := GetServerPID(app)
	if err != nil {
		if errors.Is(err, os.ErrNotExist) {
			return false, err
		}
	}

	// get OS process list
	procs, err := process.Processes()
	if err != nil {
		return false, err
	}

	p32 := int32(pid)
	// iterate all processes...
	for _, p := range procs {
		if p.Pid == p32 {
			return true, nil
		}
	}
	return false, nil
}

type runFile struct {
	Pid                int    `json:"pid"`
	GRPCserverFileName string `json:"gRPCserverFileName"`
}

func GetServerPID(app *app.Avalanche) (int, error) {
	var rf runFile
<<<<<<< HEAD
	run, err := os.ReadFile(app.GetRunFile())
=======
	serverRunFilePath := filepath.Join(app.GetRunDir(), constants.ServerRunFile)
	run, err := os.ReadFile(serverRunFilePath)
>>>>>>> e215ea5c
	if err != nil {
		return 0, fmt.Errorf("failed reading process info file at %s: %s", serverRunFilePath, err)
	}
	if err := json.Unmarshal(run, &rf); err != nil {
		return 0, fmt.Errorf("failed unmarshalling server run file at %s: %s", serverRunFilePath, err)
	}

	if rf.Pid == 0 {
		return 0, fmt.Errorf("failed reading pid from info file at %s: %s", serverRunFilePath, err)
	}
	return rf.Pid, nil
}

// StartServerProcess starts the gRPC server as a reentrant process of this binary
// it just executes `avalanche-cli backend start`
func StartServerProcess(app *app.Avalanche) error {
	thisBin := reexec.Self()

	args := []string{"backend", "start"}
	cmd := exec.Command(thisBin, args...)

	outputDirPrefix := path.Join(app.GetRunDir(), "server")
	outputDir, err := utils.MkDirWithTimestamp(outputDirPrefix)
	if err != nil {
		return err
	}

	outputFile, err := os.Create(path.Join(outputDir, "avalanche-cli-backend"))
	if err != nil {
		return err
	}
	// TODO: should this be redirected to this app's log file instead?
	cmd.Stdout = outputFile
	cmd.Stderr = outputFile

	if err := cmd.Start(); err != nil {
		return err
	}

	ux.Logger.PrintToUser("Backend controller started, pid: %d, output at: %s", cmd.Process.Pid, outputFile.Name())

	rf := runFile{
		Pid:                cmd.Process.Pid,
		GRPCserverFileName: outputFile.Name(),
	}

	rfBytes, err := json.Marshal(&rf)
	if err != nil {
		return err
	}
<<<<<<< HEAD
	serverRunFile := path.Join(outputDir, constants.ServerRunFile)
	app.SetRunFile(serverRunFile)
	err = os.WriteFile(serverRunFile, rfBytes, perms.ReadWrite)
	if err != nil {
=======
	serverRunFilePath := filepath.Join(app.GetRunDir(), constants.ServerRunFile)
	if err := os.WriteFile(serverRunFilePath, rfBytes, perms.ReadWrite); err != nil {
>>>>>>> e215ea5c
		app.Log.Warn("could not write gRPC process info to file: %s", err)
	}
	return nil
}

// GetAsyncContext returns a timeout context with the cancel function suppressed
func GetAsyncContext() context.Context {
	ctx, cancel := context.WithTimeout(context.Background(), constants.RequestTimeout)
	// don't call since "start" is async
	// and the top-level context here "ctx" is passed
	// to all underlying function calls
	// just set the timeout to halt "Start" async ops
	// when the deadline is reached
	_ = cancel

	return ctx
}

func KillgRPCServerProcess(app *app.Avalanche) error {
	cli, err := NewGRPCClient()
	if err != nil {
		return err
	}
	defer cli.Close()

	ctx := GetAsyncContext()
	_, err = cli.Stop(ctx)
	if err != nil {
		// TODO: use error type not string comparison
		if strings.Contains(err.Error(), "not bootstrapped") {
			ux.Logger.PrintToUser("No local network running")
			return nil
		}
		return fmt.Errorf("failed stopping gRPC server process: %s", err)
	}

	pid, err := GetServerPID(app)
	if err != nil {
		return fmt.Errorf("failed getting PID from run file: %s", err)
	}
	proc, err := os.FindProcess(pid)
	if err != nil {
		return fmt.Errorf("could not find process with pid %d: %s", pid, err)
	}
	if err := proc.Signal(os.Interrupt); err != nil {
		return fmt.Errorf("failed killing process with pid %d: %s", pid, err)
	}

<<<<<<< HEAD
	if err := os.Remove(app.GetRunFile()); err != nil {
		return fmt.Errorf("failed removing run file %s: %s", constants.ServerRunFile, err)
=======
	serverRunFilePath := filepath.Join(app.GetRunDir(), constants.ServerRunFile)
	if err := os.Remove(serverRunFilePath); err != nil {
		return fmt.Errorf("failed removing run file %s: %s", serverRunFilePath, err)
>>>>>>> e215ea5c
	}
	return nil
}

func WatchServerProcess(serverCancel context.CancelFunc, errc chan error, log logging.Logger) {
	sigc := make(chan os.Signal, 1)
	signal.Notify(sigc, syscall.SIGINT, syscall.SIGTERM)
	select {
	case sig := <-sigc:
		log.Warn("signal received: %s; closing server", sig.String())
		serverCancel()
		err := <-errc
		log.Warn("closed server: %s", err)
	case err := <-errc:
		log.Warn("server closed: %s", err)
		serverCancel()
	}
}<|MERGE_RESOLUTION|>--- conflicted
+++ resolved
@@ -101,12 +101,9 @@
 
 func GetServerPID(app *app.Avalanche) (int, error) {
 	var rf runFile
-<<<<<<< HEAD
-	run, err := os.ReadFile(app.GetRunFile())
-=======
 	serverRunFilePath := filepath.Join(app.GetRunDir(), constants.ServerRunFile)
 	run, err := os.ReadFile(serverRunFilePath)
->>>>>>> e215ea5c
+
 	if err != nil {
 		return 0, fmt.Errorf("failed reading process info file at %s: %s", serverRunFilePath, err)
 	}
@@ -157,15 +154,9 @@
 	if err != nil {
 		return err
 	}
-<<<<<<< HEAD
-	serverRunFile := path.Join(outputDir, constants.ServerRunFile)
-	app.SetRunFile(serverRunFile)
-	err = os.WriteFile(serverRunFile, rfBytes, perms.ReadWrite)
-	if err != nil {
-=======
+
 	serverRunFilePath := filepath.Join(app.GetRunDir(), constants.ServerRunFile)
 	if err := os.WriteFile(serverRunFilePath, rfBytes, perms.ReadWrite); err != nil {
->>>>>>> e215ea5c
 		app.Log.Warn("could not write gRPC process info to file: %s", err)
 	}
 	return nil
@@ -214,14 +205,10 @@
 		return fmt.Errorf("failed killing process with pid %d: %s", pid, err)
 	}
 
-<<<<<<< HEAD
-	if err := os.Remove(app.GetRunFile()); err != nil {
-		return fmt.Errorf("failed removing run file %s: %s", constants.ServerRunFile, err)
-=======
+
 	serverRunFilePath := filepath.Join(app.GetRunDir(), constants.ServerRunFile)
 	if err := os.Remove(serverRunFilePath); err != nil {
 		return fmt.Errorf("failed removing run file %s: %s", serverRunFilePath, err)
->>>>>>> e215ea5c
 	}
 	return nil
 }
