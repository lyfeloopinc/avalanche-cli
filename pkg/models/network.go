// Copyright (C) 2022, Ava Labs, Inc. All rights reserved.
// See the file LICENSE for licensing terms.
package models

import (
	"fmt"

	"github.com/ava-labs/avalanche-cli/pkg/constants"
	avagoconstants "github.com/ava-labs/avalanchego/utils/constants"
)

type NetworkKind int64

const (
	Undefined NetworkKind = iota
	Mainnet
	Fuji
	Local
	Devnet
)

func (nk NetworkKind) String() string {
	switch nk {
	case Mainnet:
		return "Mainnet"
	case Fuji:
		return "Fuji"
	case Local:
		return "Local Network"
	case Devnet:
		return "Devnet"
	}
	return "invalid network"
}

<<<<<<< HEAD
func (s Network) NetworkID() (uint32, error) {
	switch s {
	case Mainnet:
		return avagoconstants.MainnetID, nil
	case Fuji:
		return avagoconstants.FujiID, nil
	case Local:
		return constants.LocalNetworkID, nil
=======
type Network struct {
	Kind     NetworkKind
	ID       uint32
	Endpoint string
}

var (
	UndefinedNetwork = NewNetwork(Undefined, 0, "")
	LocalNetwork     = NewNetwork(Local, constants.LocalNetworkID, constants.LocalAPIEndpoint)
	DevnetNetwork    = NewNetwork(Devnet, constants.DevnetNetworkID, constants.DevnetAPIEndpoint)
	FujiNetwork      = NewNetwork(Fuji, avago_constants.FujiID, constants.FujiAPIEndpoint)
	MainnetNetwork   = NewNetwork(Mainnet, avago_constants.MainnetID, constants.MainnetAPIEndpoint)
)

func NewNetwork(kind NetworkKind, id uint32, endpoint string) Network {
	return Network{
		Kind:     kind,
		ID:       id,
		Endpoint: endpoint,
>>>>>>> 88d64f6f
	}
}

func NewDevnetNetwork(ip string, port int) Network {
	endpoint := fmt.Sprintf("http://%s:%d", ip, port)
	return NewNetwork(Devnet, constants.DevnetNetworkID, endpoint)
}

func NetworkFromString(s string) Network {
	switch s {
	case Mainnet.String():
		return MainnetNetwork
	case Fuji.String():
		return FujiNetwork
	case Local.String():
		return LocalNetwork
	case Devnet.String():
		return DevnetNetwork
	}
	return UndefinedNetwork
}

func NetworkFromNetworkID(networkID uint32) Network {
	switch networkID {
<<<<<<< HEAD
	case avagoconstants.MainnetID:
		return Mainnet
	case avagoconstants.FujiID:
		return Fuji
=======
	case avago_constants.MainnetID:
		return MainnetNetwork
	case avago_constants.FujiID:
		return FujiNetwork
>>>>>>> 88d64f6f
	case constants.LocalNetworkID:
		return LocalNetwork
	case constants.DevnetNetworkID:
		return DevnetNetwork
	}
	return UndefinedNetwork
}

func (n Network) Name() string {
	return n.Kind.String()
}

func (n Network) CChainEndpoint() string {
	return fmt.Sprintf("%s/ext/bc/%s/rpc", n.Endpoint, "C")
}

func (n Network) NetworkIDFlagValue() string {
	switch n.Kind {
	case Local:
		return fmt.Sprintf("network-%d", n.ID)
	case Devnet:
		return fmt.Sprintf("network-%d", n.ID)
	case Fuji:
		return "fuji"
	case Mainnet:
		return "mainnet"
	}
	return "invalid-network"
}<|MERGE_RESOLUTION|>--- conflicted
+++ resolved
@@ -33,16 +33,6 @@
 	return "invalid network"
 }
 
-<<<<<<< HEAD
-func (s Network) NetworkID() (uint32, error) {
-	switch s {
-	case Mainnet:
-		return avagoconstants.MainnetID, nil
-	case Fuji:
-		return avagoconstants.FujiID, nil
-	case Local:
-		return constants.LocalNetworkID, nil
-=======
 type Network struct {
 	Kind     NetworkKind
 	ID       uint32
@@ -53,8 +43,8 @@
 	UndefinedNetwork = NewNetwork(Undefined, 0, "")
 	LocalNetwork     = NewNetwork(Local, constants.LocalNetworkID, constants.LocalAPIEndpoint)
 	DevnetNetwork    = NewNetwork(Devnet, constants.DevnetNetworkID, constants.DevnetAPIEndpoint)
-	FujiNetwork      = NewNetwork(Fuji, avago_constants.FujiID, constants.FujiAPIEndpoint)
-	MainnetNetwork   = NewNetwork(Mainnet, avago_constants.MainnetID, constants.MainnetAPIEndpoint)
+	FujiNetwork      = NewNetwork(Fuji, avagoconstants.FujiID, constants.FujiAPIEndpoint)
+	MainnetNetwork   = NewNetwork(Mainnet, avagoconstants.MainnetID, constants.MainnetAPIEndpoint)
 )
 
 func NewNetwork(kind NetworkKind, id uint32, endpoint string) Network {
@@ -62,7 +52,6 @@
 		Kind:     kind,
 		ID:       id,
 		Endpoint: endpoint,
->>>>>>> 88d64f6f
 	}
 }
 
@@ -87,17 +76,10 @@
 
 func NetworkFromNetworkID(networkID uint32) Network {
 	switch networkID {
-<<<<<<< HEAD
 	case avagoconstants.MainnetID:
-		return Mainnet
+		return MainnetNetwork
 	case avagoconstants.FujiID:
-		return Fuji
-=======
-	case avago_constants.MainnetID:
-		return MainnetNetwork
-	case avago_constants.FujiID:
 		return FujiNetwork
->>>>>>> 88d64f6f
 	case constants.LocalNetworkID:
 		return LocalNetwork
 	case constants.DevnetNetworkID:
