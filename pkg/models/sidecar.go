// Copyright (C) 2022, Ava Labs, Inc. All rights reserved.
// See the file LICENSE for licensing terms.
package models

import (
	"github.com/ava-labs/avalanche-network-runner/utils"
	"github.com/ava-labs/avalanchego/ids"
)

type NetworkData struct {
	SubnetID                   ids.ID
	BlockchainID               ids.ID
	RPCVersion                 int
	TeleporterMessengerAddress string
	TeleporterRegistryAddress  string
<<<<<<< HEAD
	RPCEndpoints               []string
	WSEndpoints                []string
=======
	BootstrapValidators        []SubnetValidator
>>>>>>> 03e79d54
}

type Sidecar struct {
	Name                string
	VM                  VMType
	VMVersion           string
	RPCVersion          int
	Subnet              string
	ExternalToken       bool
	TokenName           string
	TokenSymbol         string
	ChainID             string
	Version             string
	Networks            map[string]NetworkData
	ImportedFromAPM     bool
	ImportedVMID        string
	CustomVMRepoURL     string
	CustomVMBranch      string
	CustomVMBuildScript string
	// Teleporter related
	TeleporterReady   bool
	TeleporterKey     string
	TeleporterVersion string
	RunRelayer        bool
	// SubnetEVM based VM's only
	SubnetEVMMainnetChainID uint
	// TODO: remove if not needed for subnet acp 77 create flow once avalnache go releases etna
	ValidatorManagement        ValidatorManagementType
	ValidatorManagerController []string
}

func (sc Sidecar) GetVMID() (string, error) {
	// get vmid
	var vmid string
	if sc.ImportedFromAPM {
		vmid = sc.ImportedVMID
	} else {
		chainVMID, err := utils.VMID(sc.Name)
		if err != nil {
			return "", err
		}
		vmid = chainVMID.String()
	}
	return vmid, nil
}

func (sc Sidecar) NetworkDataIsEmpty(network string) bool {
	if sc.Networks[network].SubnetID == ids.Empty &&
		sc.Networks[network].BlockchainID == ids.Empty &&
		sc.Networks[network].RPCVersion == 0 &&
		sc.Networks[network].TeleporterMessengerAddress == "" &&
		sc.Networks[network].TeleporterRegistryAddress == "" {
		return true
	}
	return false
}<|MERGE_RESOLUTION|>--- conflicted
+++ resolved
@@ -13,12 +13,9 @@
 	RPCVersion                 int
 	TeleporterMessengerAddress string
 	TeleporterRegistryAddress  string
-<<<<<<< HEAD
 	RPCEndpoints               []string
 	WSEndpoints                []string
-=======
 	BootstrapValidators        []SubnetValidator
->>>>>>> 03e79d54
 }
 
 type Sidecar struct {
@@ -47,7 +44,7 @@
 	SubnetEVMMainnetChainID uint
 	// TODO: remove if not needed for subnet acp 77 create flow once avalnache go releases etna
 	ValidatorManagement        ValidatorManagementType
-	ValidatorManagerController []string
+	ValidatorManagerController string
 }
 
 func (sc Sidecar) GetVMID() (string, error) {
