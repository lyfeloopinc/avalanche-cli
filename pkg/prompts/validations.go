// Copyright (C) 2022, Ava Labs, Inc. All rights reserved.
// See the file LICENSE for licensing terms.
package prompts

import (
	"encoding/hex"
	"errors"
	"fmt"
	"math/big"
	"net/http"
	"net/mail"
	"net/url"
	"os"
	"strconv"
	"strings"
	"time"

	"github.com/ava-labs/avalanchego/genesis"

	"github.com/ava-labs/avalanche-cli/pkg/constants"
	"github.com/ava-labs/avalanche-cli/pkg/models"
	"github.com/ava-labs/avalanche-cli/pkg/utils"
	"github.com/ava-labs/avalanche-cli/pkg/ux"
	"github.com/ava-labs/avalanchego/ids"
	avagoconstants "github.com/ava-labs/avalanchego/utils/constants"
	"github.com/ava-labs/avalanchego/utils/formatting/address"
	"github.com/ethereum/go-ethereum/common"
)

func validateEmail(input string) error {
	_, err := mail.ParseAddress(input)
	return err
}

func validatePositiveBigInt(input string) error {
	n := new(big.Int)
	n, ok := n.SetString(input, 10)
	if !ok {
		return errors.New("invalid number")
	}
	if n.Cmp(big.NewInt(0)) == -1 {
		return errors.New("invalid number")
	}
	return nil
}

func validateMainnetStakingDuration(input string) error {
	d, err := time.ParseDuration(input)
	if err != nil {
		return err
	}
	if d > genesis.MainnetParams.MaxStakeDuration {
		return fmt.Errorf("exceeds maximum staking duration of %s", ux.FormatDuration(genesis.MainnetParams.MaxStakeDuration))
	}
	if d < genesis.MainnetParams.MinStakeDuration {
		return fmt.Errorf("below the minimum staking duration of %s", ux.FormatDuration(genesis.MainnetParams.MinStakeDuration))
	}
	return nil
}

func validateFujiStakingDuration(input string) error {
	d, err := time.ParseDuration(input)
	if err != nil {
		return err
	}
	if d > genesis.FujiParams.MaxStakeDuration {
		return fmt.Errorf("exceeds maximum staking duration of %s", ux.FormatDuration(genesis.FujiParams.MaxStakeDuration))
	}
	if d < genesis.FujiParams.MinStakeDuration {
		return fmt.Errorf("below the minimum staking duration of %s", ux.FormatDuration(genesis.FujiParams.MinStakeDuration))
	}
	return nil
}

func validateTime(input string) error {
	t, err := time.Parse(constants.TimeParseLayout, input)
	if err != nil {
		return err
	}
	if t.Before(time.Now().Add(constants.StakingStartLeadTime)) {
		return fmt.Errorf("time should be at least start from now + %s", constants.StakingStartLeadTime)
	}
	return err
}

func validateNodeID(input string) error {
	_, err := ids.NodeIDFromString(input)
	return err
}

func ValidateAddress(input string) error {
	if !common.IsHexAddress(input) {
		return errors.New("invalid address")
	}
	return nil
}

func validateAddresses(input string) error {
	addresses := strings.Split(input, ",")
	for _, address := range addresses {
		address = strings.TrimSpace(address)
		if !common.IsHexAddress(address) {
			if address == "" {
				return fmt.Errorf("invalid empty address")
			} else {
				return fmt.Errorf("address %q is invalid", address)
			}
		}
	}
	return nil
}

func validateExistingFilepath(input string) error {
	input = utils.ExpandHome(input)
	if fileInfo, err := os.Stat(input); err == nil && !fileInfo.IsDir() {
		return nil
	}
	return errors.New("file doesn't exist")
}

func validateWeight(input string) error {
	val, err := strconv.ParseUint(input, 10, 64)
	if err != nil {
		return err
	}
	if val < constants.MinStakeWeight {
		return errors.New("the weight must be an integer between 1 and 100")
	}
	return nil
}

func validateBootstrapValidatorBalance(input string) error {
	val, err := strconv.ParseUint(input, 10, 64)
	if err != nil {
		return err
	}
<<<<<<< HEAD
	if val <= 0 {
=======
	if val == 0 {
>>>>>>> 0713f2d6
		return fmt.Errorf("initial bootstrap validator balance must be greater than 0 AVAX")
	}
	return nil
}

func validateBiggerThanZero(input string) error {
	val, err := strconv.ParseUint(input, 0, 64)
	if err != nil {
		return err
	}
	if val == 0 {
		return errors.New("the value must be bigger than zero")
	}
	return nil
}

func validateURLFormat(input string) error {
	_, err := url.ParseRequestURI(input)
	if err != nil {
		return err
	}
	return nil
}

func validatePChainAddress(input string) (string, error) {
	chainID, hrp, _, err := address.Parse(input)
	if err != nil {
		return "", err
	}

	if chainID != "P" {
		return "", errors.New("this is not a PChain address")
	}
	return hrp, nil
}

func validatePChainFujiAddress(input string) error {
	hrp, err := validatePChainAddress(input)
	if err != nil {
		return err
	}
	if hrp != avagoconstants.FujiHRP {
		return errors.New("this is not a fuji address")
	}
	return nil
}

func validatePChainMainAddress(input string) error {
	hrp, err := validatePChainAddress(input)
	if err != nil {
		return err
	}
	if hrp != avagoconstants.MainnetHRP {
		return errors.New("this is not a mainnet address")
	}
	return nil
}

func validatePChainLocalAddress(input string) error {
	hrp, err := validatePChainAddress(input)
	if err != nil {
		return err
	}
	// ANR uses the `custom` HRP for local networks,
	// but the `local` HRP also exists...
	if hrp != avagoconstants.LocalHRP && hrp != avagoconstants.FallbackHRP {
		return errors.New("this is not a local nor custom address")
	}
	return nil
}

func getPChainValidationFunc(network models.Network) func(string) error {
	switch network.Kind {
	case models.Fuji:
		return validatePChainFujiAddress
	case models.Mainnet:
		return validatePChainMainAddress
	case models.Local:
		return validatePChainLocalAddress
	case models.Devnet:
		return validatePChainLocalAddress
	default:
		return func(string) error {
			return errors.New("unsupported network")
		}
	}
}

func validateXChainAddress(input string) (string, error) {
	chainID, hrp, _, err := address.Parse(input)
	if err != nil {
		return "", err
	}

	if chainID != "X" {
		return "", errors.New("this is not a XChain address")
	}
	return hrp, nil
}

func validateXChainFujiAddress(input string) error {
	hrp, err := validateXChainAddress(input)
	if err != nil {
		return err
	}
	if hrp != avagoconstants.FujiHRP {
		return errors.New("this is not a fuji address")
	}
	return nil
}

func validateXChainMainAddress(input string) error {
	hrp, err := validateXChainAddress(input)
	if err != nil {
		return err
	}
	if hrp != avagoconstants.MainnetHRP {
		return errors.New("this is not a mainnet address")
	}
	return nil
}

func validateXChainLocalAddress(input string) error {
	hrp, err := validateXChainAddress(input)
	if err != nil {
		return err
	}
	// ANR uses the `custom` HRP for local networks,
	// but the `local` HRP also exists...
	if hrp != avagoconstants.LocalHRP && hrp != avagoconstants.FallbackHRP {
		return errors.New("this is not a local nor custom address")
	}
	return nil
}

func getXChainValidationFunc(network models.Network) func(string) error {
	switch network.Kind {
	case models.Fuji:
		return validateXChainFujiAddress
	case models.Mainnet:
		return validateXChainMainAddress
	case models.Local:
		return validateXChainLocalAddress
	default:
		return func(string) error {
			return errors.New("unsupported network")
		}
	}
}

func validateID(input string) error {
	_, err := ids.FromString(input)
	return err
}

func validateNewFilepath(input string) error {
	if _, err := os.Stat(input); err != nil && os.IsNotExist(err) {
		return nil
	}
	return errors.New("file already exists")
}

func validateNonEmpty(input string) error {
	if input == "" {
		return errors.New("string cannot be empty")
	}
	return nil
}

func RequestURL(url string) (*http.Response, error) {
	request, err := http.NewRequest("GET", url, nil)
	if err != nil {
		return nil, fmt.Errorf("failed to create request for url %s: %w", url, err)
	}
	token := os.Getenv(constants.GithubAPITokenEnvVarName)
	if token != "" {
		// avoid rate limitation issues at CI
		request.Header.Set("authorization", fmt.Sprintf("Bearer %s", token))
	}
	resp, err := http.DefaultClient.Do(request)
	if err != nil {
		return nil, err
	}
	if resp.StatusCode != http.StatusOK {
		return nil, fmt.Errorf("unexpected http status code: %d", resp.StatusCode)
	}
	return resp, nil
}

func ValidateURL(url string) error {
	if err := validateURLFormat(url); err != nil {
		return err
	}
	resp, err := RequestURL(url)
	if err != nil {
		return err
	}
	// will just ignore this error, url is already validated
	_ = resp.Body.Close()
	return nil
}

func ValidateRepoBranch(repo string, branch string) error {
	url := repo + "/tree/" + branch
	return ValidateURL(url)
}

func ValidateRepoFile(repo string, branch string, file string) error {
	url := repo + "/blob/" + branch + "/" + file
	return ValidateURL(url)
}

func ValidateHexa(input string) error {
	if input == "" {
		return errors.New("string cannot be empty")
	}
	if len(input) < 2 || strings.ToLower(input[:2]) != "0x" {
		return errors.New("hexa string has not 0x prefix")
	}
	if len(input) == 2 {
		return errors.New("no hexa digits in string")
	}
	_, err := hex.DecodeString(input[2:])
	if err != nil {
		return errors.New("string not in hexa format")
	}
	return err
}<|MERGE_RESOLUTION|>--- conflicted
+++ resolved
@@ -134,11 +134,7 @@
 	if err != nil {
 		return err
 	}
-<<<<<<< HEAD
-	if val <= 0 {
-=======
 	if val == 0 {
->>>>>>> 0713f2d6
 		return fmt.Errorf("initial bootstrap validator balance must be greater than 0 AVAX")
 	}
 	return nil
