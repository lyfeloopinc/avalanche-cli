// Copyright (C) 2022, Ava Labs, Inc. All rights reserved.
// See the file LICENSE for licensing terms.
package prompts

import (
	"errors"
	"fmt"
	"math/big"
	"os"
	"strconv"
	"time"

<<<<<<< HEAD
	"github.com/ava-labs/avalanche-cli/pkg/constants"
	"github.com/ava-labs/avalanchego/ids"
=======
	"github.com/ava-labs/avalanche-cli/pkg/models"
	"github.com/ava-labs/avalanchego/utils/constants"
>>>>>>> 418933fb
	"github.com/ava-labs/avalanchego/utils/formatting/address"
	"github.com/ethereum/go-ethereum/common"
	"github.com/manifoldco/promptui"
)

const (
	Yes = "Yes"
	No  = "No"
)

func validatePositiveBigInt(input string) error {
	n := new(big.Int)
	n, ok := n.SetString(input, 10)
	if !ok {
		return errors.New("invalid number")
	}
	if n.Cmp(big.NewInt(0)) == -1 {
		return errors.New("invalid number")
	}
	return nil
}

func validateStakingDuration(input string) error {
	d, err := time.ParseDuration(input)
	if err != nil {
		return err
	}
	if d > constants.MaxStakeDuration {
		return errors.New("exceeds maximum staking duration of 1 year")
	}
	if d < constants.MinStakeDuration {
		return errors.New("below the minimum staking duration of two weeks")
	}
	return nil
}

func validateTime(input string) error {
	t, err := time.Parse(constants.TimeParseLayout, input)
	if err != nil {
		return err
	}
	if t.Before(time.Now().Add(constants.StakingStartLeeTime)) {
		return fmt.Errorf("time should be at least start from now + %s", constants.StakingStartLeeTime)
	}
	return err
}

func validateNodeID(input string) error {
	_, err := ids.NodeIDFromString(input)
	return err
}

func validateAddress(input string) error {
	if !common.IsHexAddress(input) {
		return errors.New("invalid address")
	}
	return nil
}

func validateExistingFilepath(input string) error {
	if fileInfo, err := os.Stat(input); err == nil && !fileInfo.IsDir() {
		return nil
	}
	return errors.New("file doesn't exist")
}

func validateWeight(input string) error {
	val, err := strconv.ParseUint(input, 10, 64)
	if err != nil {
		return err
	}
	if val < 1 || val > 100 {
		return errors.New("the weight must be between 1 and 100")
	}
	return nil
}

func validateBiggerThanZero(input string) error {
	val, err := strconv.ParseUint(input, 10, 64)
	if err != nil {
		return err
	}
	if val == 0 {
		return errors.New("the value must be bigger than zero")
	}
	return nil
}

func CaptureDuration(promptStr string) (time.Duration, error) {
	prompt := promptui.Prompt{
		Label:    promptStr,
		Validate: validateStakingDuration,
	}

	durationStr, err := prompt.Run()
	if err != nil {
		return 0, err
	}

	return time.ParseDuration(durationStr)
}

func CaptureDate(promptStr string) (time.Time, error) {
	prompt := promptui.Prompt{
		Label:    promptStr,
		Validate: validateTime,
	}

	timeStr, err := prompt.Run()
	if err != nil {
		return time.Time{}, err
	}

	return time.Parse(constants.TimeParseLayout, timeStr)
}

func CaptureNodeID(promptStr string) (ids.NodeID, error) {
	prompt := promptui.Prompt{
		Label:    promptStr,
		Validate: validateNodeID,
	}

	nodeIDStr, err := prompt.Run()
	if err != nil {
		return ids.EmptyNodeID, err
	}
	return ids.NodeIDFromString(nodeIDStr)
}

func CaptureWeight(promptStr string) (uint64, error) {
	prompt := promptui.Prompt{
		Label:    promptStr,
		Validate: validateWeight,
	}

	amountStr, err := prompt.Run()
	if err != nil {
		return 0, err
	}

	return strconv.ParseUint(amountStr, 10, 64)
}

func CaptureUint64(promptStr string) (uint64, error) {
	prompt := promptui.Prompt{
		Label:    promptStr,
		Validate: validateBiggerThanZero,
	}

	amountStr, err := prompt.Run()
	if err != nil {
		return 0, err
	}

	return strconv.ParseUint(amountStr, 10, 64)
}

func CapturePositiveBigInt(promptStr string) (*big.Int, error) {
	prompt := promptui.Prompt{
		Label:    promptStr,
		Validate: validatePositiveBigInt,
	}

	amountStr, err := prompt.Run()
	if err != nil {
		return nil, err
	}

	amountInt := new(big.Int)
	amountInt, ok := amountInt.SetString(amountStr, 10)
	if !ok {
		return nil, errors.New("SetString: error")
	}
	return amountInt, nil
}

func validatePChainAddress(input string) (string, error) {
	chainID, hrp, _, err := address.Parse(input)
	if err != nil {
		return "", err
	}

	if chainID != "P" {
		return "", errors.New("this is not a PChain address")
	}
	return hrp, nil
}

func validatePChainFujiAddress(input string) error {
	hrp, err := validatePChainAddress(input)
	if err != nil {
		return err
	}
	if hrp != constants.FujiHRP {
		return errors.New("this is not a fuji address")
	}
	return nil
}

func validatePChainMainAddress(input string) error {
	hrp, err := validatePChainAddress(input)
	if err != nil {
		return err
	}
	if hrp != constants.MainnetHRP {
		return errors.New("this is not a mainnet address")
	}
	return nil
}

func validatePChainLocalAddress(input string) error {
	hrp, err := validatePChainAddress(input)
	if err != nil {
		return err
	}
	// ANR uses the `custom` HRP for local networks,
	// but the `local` HRP also exists...
	if hrp != constants.LocalHRP && hrp != constants.FallbackHRP {
		return errors.New("this is not a local nor custom address")
	}
	return nil
}

func getPChainValidationFunc(network models.Network) func(string) error {
	switch network {
	case models.Fuji:
		return validatePChainFujiAddress
	case models.Mainnet:
		return validatePChainMainAddress
	case models.Local:
		return validatePChainLocalAddress
	default:
		return func(string) error {
			return errors.New("unsupported network")
		}
	}
}

func CapturePChainAddress(promptStr string, network models.Network) (string, error) {
	prompt := promptui.Prompt{
		Label:    promptStr,
		Validate: getPChainValidationFunc(network),
	}

	return prompt.Run()
}

func CaptureAddress(promptStr string) (common.Address, error) {
	prompt := promptui.Prompt{
		Label:    promptStr,
		Validate: validateAddress,
	}

	addressStr, err := prompt.Run()
	if err != nil {
		return common.Address{}, err
	}

	addressHex := common.HexToAddress(addressStr)
	return addressHex, nil
}

func CaptureExistingFilepath(promptStr string) (string, error) {
	prompt := promptui.Prompt{
		Label:    promptStr,
		Validate: validateExistingFilepath,
	}

	pathStr, err := prompt.Run()
	if err != nil {
		return "", err
	}

	return pathStr, nil
}

func yesNoBase(promptStr string, orderedOptions []string) (bool, error) {
	prompt := promptui.Select{
		Label: promptStr,
		Items: orderedOptions,
	}

	_, decision, err := prompt.Run()
	if err != nil {
		return false, err
	}
	return decision == Yes, nil
}

func CaptureYesNo(promptStr string) (bool, error) {
	return yesNoBase(promptStr, []string{Yes, No})
}

func CaptureNoYes(promptStr string) (bool, error) {
	return yesNoBase(promptStr, []string{No, Yes})
}

func CaptureList(promptStr string, options []string) (string, error) {
	prompt := promptui.Select{
		Label: promptStr,
		Items: options,
	}

	_, listDecision, err := prompt.Run()
	if err != nil {
		return "", err
	}
	return listDecision, nil
}

func CaptureString(promptStr string) (string, error) {
	prompt := promptui.Prompt{
		Label: promptStr,
		Validate: func(input string) error {
			if input == "" {
				return errors.New("string cannot be empty")
			}
			return nil
		},
	}

	str, err := prompt.Run()
	if err != nil {
		return "", err
	}

	return str, nil
}

func CaptureIndex(promptStr string, options []common.Address) (int, error) {
	prompt := promptui.Select{
		Label: promptStr,
		Items: options,
	}

	listIndex, _, err := prompt.Run()
	if err != nil {
		return 0, err
	}
	return listIndex, nil
}<|MERGE_RESOLUTION|>--- conflicted
+++ resolved
@@ -10,13 +10,10 @@
 	"strconv"
 	"time"
 
-<<<<<<< HEAD
 	"github.com/ava-labs/avalanche-cli/pkg/constants"
+	"github.com/ava-labs/avalanche-cli/pkg/models"
 	"github.com/ava-labs/avalanchego/ids"
-=======
-	"github.com/ava-labs/avalanche-cli/pkg/models"
-	"github.com/ava-labs/avalanchego/utils/constants"
->>>>>>> 418933fb
+	avago_constants "github.com/ava-labs/avalanchego/utils/constants"
 	"github.com/ava-labs/avalanchego/utils/formatting/address"
 	"github.com/ethereum/go-ethereum/common"
 	"github.com/manifoldco/promptui"
@@ -210,7 +207,7 @@
 	if err != nil {
 		return err
 	}
-	if hrp != constants.FujiHRP {
+	if hrp != avago_constants.FujiHRP {
 		return errors.New("this is not a fuji address")
 	}
 	return nil
@@ -221,7 +218,7 @@
 	if err != nil {
 		return err
 	}
-	if hrp != constants.MainnetHRP {
+	if hrp != avago_constants.MainnetHRP {
 		return errors.New("this is not a mainnet address")
 	}
 	return nil
@@ -234,7 +231,7 @@
 	}
 	// ANR uses the `custom` HRP for local networks,
 	// but the `local` HRP also exists...
-	if hrp != constants.LocalHRP && hrp != constants.FallbackHRP {
+	if hrp != avago_constants.LocalHRP && hrp != avago_constants.FallbackHRP {
 		return errors.New("this is not a local nor custom address")
 	}
 	return nil
