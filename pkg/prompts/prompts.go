--- conflicted
+++ resolved
@@ -6,11 +6,8 @@
 	"errors"
 	"fmt"
 	"math/big"
-<<<<<<< HEAD
 	"net/mail"
-=======
 	"net/url"
->>>>>>> d15e1597
 	"os"
 	"strconv"
 	"time"
@@ -49,12 +46,9 @@
 	CaptureList(promptStr string, options []string) (string, error)
 	CaptureAnyList(promptStr string, options any) (any, error)
 	CaptureString(promptStr string) (string, error)
-<<<<<<< HEAD
 	CaptureEmpty(promptStr string, arg any) (any, error)
 	CaptureEmail(promptStr string, arg any) (any, error)
-=======
 	CaptureGitURL(promptStr string) (url.URL, error)
->>>>>>> d15e1597
 	CaptureIndex(promptStr string, options []any) (int, error)
 	CaptureVersion(promptStr string) (string, error)
 	CaptureDuration(promptStr string) (time.Duration, error)
