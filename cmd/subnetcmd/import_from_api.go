--- conflicted
+++ resolved
@@ -137,20 +137,8 @@
 		}
 	}
 
-<<<<<<< HEAD
-	var pubAPI string
-	switch network {
-	case models.Fuji:
-		pubAPI = constants.FujiAPIEndpoint
-	case models.Mainnet:
-		pubAPI = constants.MainnetAPIEndpoint
-	}
-	client := platformvm.NewClient(pubAPI)
+	client := platformvm.NewClient(network.Endpoint)
 	ctx, cancel := utils.GetAPIContext()
-=======
-	client := platformvm.NewClient(network.Endpoint)
-	ctx, cancel := context.WithTimeout(context.Background(), constants.RequestTimeout)
->>>>>>> 88d64f6f
 	defer cancel()
 	options := []rpc.Option{}
 
