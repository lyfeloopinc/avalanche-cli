--- conflicted
+++ resolved
@@ -368,21 +368,6 @@
 	}
 
 	return k.P(), nil
-}
-
-func convertCtrlKeys(list []any, canceled bool, err error) ([]string, bool, error) {
-	ctrlKeys := make([]string, len(list))
-	var (
-		key string
-		ok  bool
-	)
-	for i, k := range list {
-		if key, ok = k.(string); !ok {
-			return nil, false, fmt.Errorf("expected string but got %T", key)
-		}
-		ctrlKeys[i] = key
-	}
-	return ctrlKeys, canceled, err
 }
 
 func enterCustomKeys(network models.Network) ([]string, bool, error) {
@@ -423,13 +408,7 @@
 		label,
 		// optional parameter to allow the user to print the info string for more information
 		info,
-		// optional parameter if the Capture function needs an argument (CapturePChainAddress requires network)
 	)
-<<<<<<< HEAD
-=======
-
-	return convertCtrlKeys(list, canceled, err)
->>>>>>> 4ff83412
 }
 
 // getThreshold prompts for the threshold of addresses as a number
