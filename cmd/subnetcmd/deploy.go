--- conflicted
+++ resolved
@@ -19,8 +19,9 @@
 )
 
 var (
-	deployLocal bool
-	keyName     string
+	deployLocal  bool
+	keyName      string
+	avagoVersion string
 )
 
 // avalanche subnet deploy
@@ -47,22 +48,11 @@
 		Args:         cobra.ExactArgs(1),
 	}
 	cmd.Flags().BoolVarP(&deployLocal, "local", "l", false, "deploy to a local network")
-<<<<<<< HEAD
 	cmd.Flags().StringVar(&avagoVersion, "avalanchego-version", "", "use this version of avalanchego")
-	return cmd
-}
-
-var (
-	deployLocal  bool
-	avagoVersion string
-)
-
-=======
 	cmd.Flags().StringVarP(&keyName, "key", "k", "", "select the key to use for fuji deploys")
 	return cmd
 }
 
->>>>>>> a554a35e
 func getChainsInSubnet(subnetName string) ([]string, error) {
 	files, err := os.ReadDir(app.GetBaseDir())
 	if err != nil {
@@ -128,21 +118,12 @@
 	switch network {
 	case models.Local:
 		app.Log.Debug("Deploy local")
-<<<<<<< HEAD
-		// TODO: Add signal management here. If we Ctrl-C this guy it can leave
-		// the gRPC server is a weird state. Should kill that too
+		sc, err := app.LoadSidecar(chain)
+		if err != nil {
+			return fmt.Errorf("failed to load sidecar for later update: %w", err)
+		}
 		deployer := subnet.NewLocalDeployer(app, avagoVersion)
-		chain := chains[0]
-		chainGenesis := filepath.Join(app.GetBaseDir(), fmt.Sprintf("%s_genesis.json", chain))
-		err := deployer.DeployToLocalNetwork(chain, chainGenesis)
-=======
-		sc, err := app.LoadSidecar(chain)
-		if err != nil {
-			return fmt.Errorf("failed to load sidecar for later update: %w", err)
-		}
-		deployer := subnet.NewLocalSubnetDeployer(app)
 		subnetID, blockchainID, err := deployer.DeployToLocalNetwork(chain, chainGenesis, genesisPath)
->>>>>>> a554a35e
 		if err != nil {
 			if deployer.BackendStartedHere() {
 				if innerErr := binutils.KillgRPCServerProcess(app); innerErr != nil {
