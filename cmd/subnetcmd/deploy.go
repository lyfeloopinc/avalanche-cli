// Copyright (C) 2022, Ava Labs, Inc. All rights reserved.
// See the file LICENSE for licensing terms.
package subnetcmd

import (
	"encoding/json"
	"errors"
	"fmt"
	"os"
	"path/filepath"
	"strconv"
	"strings"

	"github.com/ava-labs/avalanche-cli/cmd/flags"
	"github.com/ava-labs/avalanche-cli/pkg/binutils"
	"github.com/ava-labs/avalanche-cli/pkg/constants"
	"github.com/ava-labs/avalanche-cli/pkg/key"
	"github.com/ava-labs/avalanche-cli/pkg/localnetworkinterface"
	"github.com/ava-labs/avalanche-cli/pkg/models"
	"github.com/ava-labs/avalanche-cli/pkg/prompts"
	"github.com/ava-labs/avalanche-cli/pkg/subnet"
	"github.com/ava-labs/avalanche-cli/pkg/txutils"
	"github.com/ava-labs/avalanche-cli/pkg/ux"
	"github.com/ava-labs/avalanche-cli/pkg/vm"
	ledger "github.com/ava-labs/avalanche-ledger-go"
	"github.com/ava-labs/avalanche-network-runner/utils"
	"github.com/ava-labs/avalanchego/ids"
	"github.com/ava-labs/avalanchego/utils/crypto/keychain"
	"github.com/ava-labs/avalanchego/utils/formatting/address"
	"github.com/ava-labs/avalanchego/utils/logging"
	"github.com/ava-labs/avalanchego/vms/platformvm/txs"
	"github.com/ava-labs/coreth/core"
	spacesvmchain "github.com/ava-labs/spacesvm/chain"
	"github.com/olekukonko/tablewriter"
	"github.com/spf13/cobra"
	"go.uber.org/zap"
	"golang.org/x/mod/semver"
)

const numLedgerAddressesToSearch = 1000

var (
	deployLocal              bool
	deployTestnet            bool
	deployMainnet            bool
	sameControlKey           bool
	keyName                  string
	threshold                uint32
	controlKeys              []string
	subnetAuthKeys           []string
	userProvidedAvagoVersion string
	outputTxPath             string
	useLedger                bool
	firstLedgerAddress       bool
	ledgerAddresses          []string

	errMutuallyExlusiveNetworks    = errors.New("--local, --fuji (resp. --testnet) and --mainnet are mutually exclusive")
	errMutuallyExlusiveControlKeys = errors.New("--control-keys and --same-control-key are mutually exclusive")
	ErrMutuallyExlusiveKeyLedger   = errors.New("--key and --ledger,--ledger-addrs are mutually exclusive")
	ErrMutuallyExlusiveLedgerEsp   = errors.New("--ledger and --ledger-addrs are mutually exclusive")
	ErrStoredKeyOnMainnet          = errors.New("--key is not available for mainnet operations")
)

// avalanche subnet deploy
func newDeployCmd() *cobra.Command {
	cmd := &cobra.Command{
		Use:   "deploy [subnetName]",
		Short: "Deploys a subnet configuration",
		Long: `The subnet deploy command deploys your Subnet configuration locally, to Fuji Testnet, or to Mainnet.

At the end of the call, the command prints the RPC URL you can use to interact with the Subnet.

Avalanche-CLI only supports deploying an individual Subnet once per network. Subsequent
attempts to deploy the same Subnet to the same network (local, Fuji, Mainnet) aren't
allowed. If you'd like to redeploy a Subnet locally for testing, you must first call
avalanche network clean to reset all deployed chain state. Subsequent local deploys
redeploy the chain with fresh state. You can deploy the same Subnet to multiple networks,
so you can take your locally tested Subnet and deploy it on Fuji or Mainnet.`,
		SilenceUsage: true,
		RunE:         deploySubnet,
		Args:         cobra.ExactArgs(1),
	}
	cmd.Flags().BoolVarP(&deployLocal, "local", "l", false, "deploy to a local network")
	cmd.Flags().BoolVarP(&deployTestnet, "testnet", "t", false, "deploy to testnet (alias to `fuji`)")
	cmd.Flags().BoolVarP(&deployTestnet, "fuji", "f", false, "deploy to fuji (alias to `testnet`")
	cmd.Flags().BoolVarP(&deployMainnet, "mainnet", "m", false, "deploy to mainnet")
	cmd.Flags().StringVar(&userProvidedAvagoVersion, "avalanchego-version", "latest", "use this version of avalanchego (ex: v1.17.12)")
	cmd.Flags().StringVarP(&keyName, "key", "k", "", "select the key to use [fuji deploy only]")
	cmd.Flags().BoolVarP(&sameControlKey, "same-control-key", "s", false, "use creation key as control key")
	cmd.Flags().Uint32Var(&threshold, "threshold", 0, "required number of control key signatures to make subnet changes")
	cmd.Flags().StringSliceVar(&controlKeys, "control-keys", nil, "addresses that may make subnet changes")
	cmd.Flags().StringSliceVar(&subnetAuthKeys, "subnet-auth-keys", nil, "control keys that will be used to authenticate chain creation")
	cmd.Flags().StringVar(&outputTxPath, "output-tx-path", "", "file path of the blockchain creation tx")
	cmd.Flags().BoolVarP(&firstLedgerAddress, "ledger", "g", false, "use first ledger address")
	cmd.Flags().StringSliceVar(&ledgerAddresses, "ledger-addrs", []string{}, "use the given ledger addresses")
	return cmd
}

func getChainsInSubnet(subnetName string) ([]string, error) {
	subnets, err := os.ReadDir(app.GetSubnetDir())
	if err != nil {
		return nil, fmt.Errorf("failed to read baseDir: %w", err)
	}

	chains := []string{}

	for _, s := range subnets {
		sidecarFile := filepath.Join(app.GetSubnetDir(), s.Name(), constants.SidecarFileName)
		if _, err := os.Stat(sidecarFile); err == nil {
			// read in sidecar file
			jsonBytes, err := os.ReadFile(sidecarFile)
			if err != nil {
				return nil, fmt.Errorf("failed reading file %s: %w", sidecarFile, err)
			}

			var sc models.Sidecar
			err = json.Unmarshal(jsonBytes, &sc)
			if err != nil {
				return nil, fmt.Errorf("failed unmarshaling file %s: %w", sidecarFile, err)
			}
			if sc.Subnet == subnetName {
				chains = append(chains, sc.Name)
			}
		}
	}
	return chains, nil
}

// deploySubnet is the cobra command run for deploying subnets
func deploySubnet(cmd *cobra.Command, args []string) error {
	chains, err := validateSubnetNameAndGetChains(args)
	if err != nil {
		return err
	}

	chain := chains[0]

	sc, err := app.LoadSidecar(chain)
	if err != nil {
		return fmt.Errorf("failed to load sidecar for later update: %w", err)
	}

	if sc.ImportedFromAPM {
		return errors.New("unable to deploy subnets imported from a repo")
	}

	// get the network to deploy to
	var network models.Network

	if !flags.EnsureMutuallyExclusive([]bool{deployLocal, deployTestnet, deployMainnet}) {
		return errMutuallyExlusiveNetworks
	}

	if outputTxPath != "" {
		if _, err := os.Stat(outputTxPath); err == nil {
			return fmt.Errorf("outputTxPath %q already exists", outputTxPath)
		}
	}

	switch {
	case deployLocal:
		network = models.Local
	case deployTestnet:
		network = models.Fuji
	case deployMainnet:
		network = models.Mainnet
	}

	if network == models.Undefined {
		// no flag was set, prompt user
		networkStr, err := app.Prompt.CaptureList(
			"Choose a network to deploy on",
			[]string{models.Local.String(), models.Fuji.String(), models.Mainnet.String()},
		)
		if err != nil {
			return err
		}
		network = models.NetworkFromString(networkStr)
	}

	// deploy based on chosen network
	ux.Logger.PrintToUser("Deploying %s to %s", chains, network.String())
	chainGenesis, err := app.LoadRawGenesis(chain)
	if err != nil {
		return err
	}

	sidecar, err := app.LoadSidecar(chain)
	if err != nil {
		return err
	}

	// validate genesis as far as possible previous to deploy
	switch sidecar.VM {
	case models.SubnetEvm:
		var genesis core.Genesis
		err = json.Unmarshal(chainGenesis, &genesis)
	case models.SpacesVM:
		var genesis spacesvmchain.Genesis
		err = json.Unmarshal(chainGenesis, &genesis)
	default:
		var genesis map[string]interface{}
		err = json.Unmarshal(chainGenesis, &genesis)
	}
	if err != nil {
		return fmt.Errorf("failed to validate genesis format: %w", err)
	}

	genesisPath := app.GetGenesisPath(chain)

	if firstLedgerAddress && len(ledgerAddresses) > 0 {
		return ErrMutuallyExlusiveLedgerEsp
	}
	if firstLedgerAddress || len(ledgerAddresses) > 0 {
		useLedger = true
	}
	if useLedger && keyName != "" {
		return ErrMutuallyExlusiveKeyLedger
	}

	switch network {
	case models.Local:
		app.Log.Debug("Deploy local")

		// copy vm binary to the expected location, first downloading it if necessary
		var vmBin string
		switch sidecar.VM {
		case models.SubnetEvm:
			vmBin, err = binutils.SetupSubnetEVM(app, sidecar.VMVersion)
			if err != nil {
				return fmt.Errorf("failed to install subnet-evm: %w", err)
			}
		case models.SpacesVM:
			vmBin, err = binutils.SetupSpacesVM(app, sidecar.VMVersion)
			if err != nil {
				return fmt.Errorf("failed to install spacesvm: %w", err)
			}
		case models.CustomVM:
			vmBin = binutils.SetupCustomBin(app, chain)
		default:
			return fmt.Errorf("unknown vm: %s", sidecar.VM)
		}

		// skip rpc check if using custom vm
		if sidecar.VM != models.CustomVM {
			// check if selected version matches what is currently running
			nc := localnetworkinterface.NewStatusChecker()
			userProvidedAvagoVersion, err = checkForInvalidDeployAndGetAvagoVersion(nc, sidecar.RPCVersion)
			if err != nil {
				return err
			}
		}

		deployer := subnet.NewLocalDeployer(app, userProvidedAvagoVersion, vmBin)
		subnetID, blockchainID, err := deployer.DeployToLocalNetwork(chain, chainGenesis, genesisPath)
		if err != nil {
			if deployer.BackendStartedHere() {
				if innerErr := binutils.KillgRPCServerProcess(app); innerErr != nil {
					app.Log.Warn("tried to kill the gRPC server process but it failed", zap.Error(innerErr))
				}
			}
			return err
		}
		return app.UpdateSidecarNetworks(&sidecar, network, subnetID, blockchainID)

	case models.Fuji:
		if !useLedger && keyName == "" {
			useLedger, keyName, err = prompts.GetFujiKeyOrLedger(app.Prompt, app.GetKeyDir())
			if err != nil {
				return err
			}
		}

	case models.Mainnet:
		useLedger = true
		if keyName != "" {
			return ErrStoredKeyOnMainnet
		}

	default:
		return errors.New("not implemented")
	}

	// used in E2E to simulate public network execution paths on a local network
	if os.Getenv(constants.SimulatePublicNetwork) != "" {
		network = models.Local
	}

	if useLedger && len(ledgerAddresses) == 0 && !firstLedgerAddress {
		firstLedgerAddress, ledgerAddresses, err = CaptureLedgerAddress(network)
		if err != nil {
			return err
		}
	}

	// from here on we are assuming a public deploy

	// get keychain accesor
	kc, err := GetKeychain(firstLedgerAddress, ledgerAddresses, keyName, network)
	if err != nil {
		return err
	}

	// accept only one control keys specification
	if len(controlKeys) > 0 && sameControlKey {
		return errMutuallyExlusiveControlKeys
	}

	// use creation key as control key
	if sameControlKey {
		controlKeys, err = loadCreationKeys(network, kc)
		if err != nil {
			return err
		}
	}

	// prompt for control keys
	if controlKeys == nil {
		var cancelled bool
		controlKeys, cancelled, err = getControlKeys(network, useLedger, kc)
		if err != nil {
			return err
		}
		if cancelled {
			ux.Logger.PrintToUser("User cancelled. No subnet deployed")
			return nil
		}
	}

	ux.Logger.PrintToUser("Your Subnet's control keys: %s", controlKeys)

	// validate and prompt for threshold
	if threshold == 0 && subnetAuthKeys != nil {
		threshold = uint32(len(subnetAuthKeys))
	}
	if int(threshold) > len(controlKeys) {
		return fmt.Errorf("given threshold is greater than number of control keys")
	}
	if threshold == 0 {
		threshold, err = getThreshold(len(controlKeys))
		if err != nil {
			return err
		}
	}

	// get keys for blockchain tx signing
	if subnetAuthKeys != nil {
		if err := prompts.CheckSubnetAuthKeys(subnetAuthKeys, controlKeys, threshold); err != nil {
			return err
		}
	} else {
		subnetAuthKeys, err = prompts.GetSubnetAuthKeys(app.Prompt, controlKeys, threshold)
		if err != nil {
			return err
		}
	}
	ux.Logger.PrintToUser("Your subnet auth keys for chain creation: %s", subnetAuthKeys)

	// deploy to public network
	deployer := subnet.NewPublicDeployer(app, useLedger, kc, network)
	isFullySigned, subnetID, blockchainID, tx, err := deployer.Deploy(controlKeys, subnetAuthKeys, threshold, chain, chainGenesis)
	if err != nil {
		return err
	}

	if err := PrintDeployResults(chain, subnetID, blockchainID, isFullySigned); err != nil {
		return err
	}

	if !isFullySigned {
		if err := SaveNotFullySignedTx(
			"Blockchain Creation",
			tx,
			network,
			chain,
			subnetID,
			subnetAuthKeys,
			outputTxPath,
			false,
		); err != nil {
			return err
		}
	}

	// update sidecar
	// TODO: need to do something for backwards compatibility?
	return app.UpdateSidecarNetworks(&sidecar, network, subnetID, blockchainID)
}

func getControlKeys(network models.Network, useLedger bool, kc keychain.Keychain) ([]string, bool, error) {
	controlKeysInitialPrompt := "Configure which addresses may make changes to the subnet.\n" +
		"These addresses are known as your control keys. You will also\n" +
		"set how many control keys are required to make a subnet change (the threshold)."
	moreKeysPrompt := "How would you like to set your control keys?"

	ux.Logger.PrintToUser(controlKeysInitialPrompt)

	const (
		useAll = "Use all stored keys"
		custom = "Custom list"
	)

	var creation string
	var listOptions []string
	if useLedger {
		creation = "Use ledger address"
	} else {
		creation = "Use creation key"
	}
	if network == models.Mainnet {
		listOptions = []string{creation, custom}
	} else {
		listOptions = []string{creation, useAll, custom}
	}

	listDecision, err := app.Prompt.CaptureList(moreKeysPrompt, listOptions)
	if err != nil {
		return nil, false, err
	}

	var (
		keys      []string
		cancelled bool
	)

	switch listDecision {
	case creation:
		keys, err = loadCreationKeys(network, kc)
	case useAll:
		keys, err = useAllKeys(network)
	case custom:
		keys, cancelled, err = enterCustomKeys(network)
	}
	if err != nil {
		return nil, false, err
	}
	if cancelled {
		return nil, true, nil
	}
	return keys, false, nil
}

func useAllKeys(network models.Network) ([]string, error) {
	networkID, err := network.NetworkID()
	if err != nil {
		return nil, err
	}

	existing := []string{}

	files, err := os.ReadDir(app.GetKeyDir())
	if err != nil {
		return nil, err
	}

	keyPaths := make([]string, 0, len(files))

	for _, f := range files {
		if strings.HasSuffix(f.Name(), constants.KeySuffix) {
			keyPaths = append(keyPaths, filepath.Join(app.GetKeyDir(), f.Name()))
		}
	}

	for _, kp := range keyPaths {
		k, err := key.LoadSoft(networkID, kp)
		if err != nil {
			return nil, err
		}

		existing = append(existing, k.P()...)
	}

	return existing, nil
}

func loadCreationKeys(network models.Network, kc keychain.Keychain) ([]string, error) {
	addrs := kc.Addresses().List()
	if len(addrs) == 0 {
		return nil, fmt.Errorf("no creation addresses found")
	}
	networkID, err := network.NetworkID()
	if err != nil {
		return nil, err
	}
	hrp := key.GetHRP(networkID)
	addrsStr := []string{}
	for _, addr := range addrs {
		addrStr, err := address.Format("P", hrp, addr[:])
		if err != nil {
			return nil, err
		}
		addrsStr = append(addrsStr, addrStr)
	}

	return addrsStr, nil
}

func enterCustomKeys(network models.Network) ([]string, bool, error) {
	controlKeysPrompt := "Enter control keys"
	for {
		// ask in a loop so that if some condition is not met we can keep asking
		controlKeys, cancelled, err := controlKeysLoop(controlKeysPrompt, network)
		if err != nil {
			return nil, false, err
		}
		if cancelled {
			return nil, cancelled, nil
		}
		if len(controlKeys) == 0 {
			ux.Logger.PrintToUser("This tool does not allow to proceed without any control key set")
		} else {
			return controlKeys, false, nil
		}
	}
}

// controlKeysLoop asks as many controlkeys the user requires, until Done or Cancel is selected
func controlKeysLoop(controlKeysPrompt string, network models.Network) ([]string, bool, error) {
	label := "Control key"
	info := "Control keys are P-Chain addresses which have admin rights on the subnet.\n" +
		"Only private keys which control such addresses are allowed to make changes on the subnet"
	addressPrompt := "Enter P-Chain address (Example: P-...)"
	return prompts.CaptureListDecision(
		// we need this to be able to mock test
		app.Prompt,
		// the main prompt for entering address keys
		controlKeysPrompt,
		// the Capture function to use
		func(s string) (string, error) { return app.Prompt.CapturePChainAddress(s, network) },
		// the prompt for each address
		addressPrompt,
		// label describes the entity we are prompting for (e.g. address, control key, etc.)
		label,
		// optional parameter to allow the user to print the info string for more information
		info,
	)
}

// getThreshold prompts for the threshold of addresses as a number
func getThreshold(maxLen int) (uint32, error) {
	if maxLen == 1 {
		return uint32(1), nil
	}
	// create a list of indexes so the user only has the option to choose what is the theshold
	// instead of entering
	indexList := make([]string, maxLen)
	for i := 0; i < maxLen; i++ {
		indexList[i] = strconv.Itoa(i + 1)
	}
	threshold, err := app.Prompt.CaptureList("Select required number of control key signatures to make a subnet change", indexList)
	if err != nil {
		return 0, err
	}
	intTh, err := strconv.ParseUint(threshold, 0, 32)
	if err != nil {
		return 0, err
	}
	// this now should technically not happen anymore, but let's leave it as a double stitch
	if int(intTh) > maxLen {
		return 0, fmt.Errorf("the threshold can't be bigger than the number of control keys")
	}
	return uint32(intTh), err
}

func validateSubnetNameAndGetChains(args []string) ([]string, error) {
	// this should not be necessary but some bright guy might just be creating
	// the genesis by hand or something...
	if err := checkInvalidSubnetNames(args[0]); err != nil {
		return nil, fmt.Errorf("subnet name %s is invalid: %w", args[0], err)
	}
	// Check subnet exists
	// TODO create a file that lists chains by subnet for fast querying
	chains, err := getChainsInSubnet(args[0])
	if err != nil {
		return nil, fmt.Errorf("failed to getChainsInSubnet: %w", err)
	}

	if len(chains) == 0 {
		return nil, errors.New("Invalid subnet " + args[0])
	}

	return chains, nil
}

func SaveNotFullySignedTx(
	txName string,
	tx *txs.Tx,
	network models.Network,
	chain string,
	subnetID ids.ID,
	subnetAuthKeys []string,
	outputTxPath string,
	forceOverwrite bool,
) error {
	remainingSubnetAuthKeys, err := txutils.GetRemainingSigners(tx, network, subnetID)
	if err != nil {
		return err
	}
	signedCount := len(subnetAuthKeys) - len(remainingSubnetAuthKeys)
	ux.Logger.PrintToUser("")
	if signedCount == len(subnetAuthKeys) {
		ux.Logger.PrintToUser("All %d required %s signatures have been signed. "+
			"Saving tx to disk to enable commit.", len(subnetAuthKeys), txName)
	} else {
		ux.Logger.PrintToUser("%d of %d required %s signatures have been signed. "+
			"Saving tx to disk to enable remaining signing.", signedCount, len(subnetAuthKeys), txName)
	}
	if outputTxPath == "" {
		ux.Logger.PrintToUser("")
		var err error
		if forceOverwrite {
			outputTxPath, err = app.Prompt.CaptureString("Path to export partially signed tx to")
		} else {
			outputTxPath, err = app.Prompt.CaptureNewFilepath("Path to export partially signed tx to")
		}
		if err != nil {
			return err
		}
	}
	if forceOverwrite {
		ux.Logger.PrintToUser("")
		ux.Logger.PrintToUser("Overwritting %s", outputTxPath)
	}
	if err := txutils.SaveToDisk(tx, outputTxPath, forceOverwrite); err != nil {
		return err
	}
	if signedCount == len(subnetAuthKeys) {
		PrintReadyToSignMsg(chain, outputTxPath)
	} else {
		PrintRemainingToSignMsg(chain, remainingSubnetAuthKeys, outputTxPath)
	}
	return nil
}

func PrintReadyToSignMsg(
	chain string,
	outputTxPath string,
) {
	ux.Logger.PrintToUser("")
	ux.Logger.PrintToUser("Tx is fully signed, and ready to be committed")
	ux.Logger.PrintToUser("")
	ux.Logger.PrintToUser("Commit command:")
	ux.Logger.PrintToUser("  avalanche transaction commit %s --input-tx-filepath %s", chain, outputTxPath)
}

func PrintRemainingToSignMsg(
	chain string,
	remainingSubnetAuthKeys []string,
	outputTxPath string,
) {
	ux.Logger.PrintToUser("")
	ux.Logger.PrintToUser("Addresses remaining to sign the tx")
	for _, subnetAuthKey := range remainingSubnetAuthKeys {
		ux.Logger.PrintToUser("  %s", subnetAuthKey)
	}
	ux.Logger.PrintToUser("")
	ux.Logger.PrintToUser("Connect a ledger with one of the remaining addresses or choose a stored key "+
		"and run the signing command, or send %q to another user for signing.", outputTxPath)
	ux.Logger.PrintToUser("")
	ux.Logger.PrintToUser("Signing command:")
	ux.Logger.PrintToUser("  avalanche transaction sign %s --input-tx-filepath %s", chain, outputTxPath)
}

func GetKeychain(
	firstLedgerAddress bool,
	ledgerAddresses []string,
	keyName string,
	network models.Network,
) (keychain.Keychain, error) {
	// get keychain accesor
	var kc keychain.Keychain
	if firstLedgerAddress || len(ledgerAddresses) > 0 {
		ledgerDevice, err := ledger.New()
		if err != nil {
			return kc, err
		}
		// ask for addresses here to print user msg for ledger interaction
		ux.Logger.PrintToUser("*** Please provide extended public key on the ledger device ***")
<<<<<<< HEAD
		var addrStrs []string
		var ledgerIndices []uint32
		if firstLedgerAddress {
			// get addr at index 0
			ledgerIndices = []uint32{0}
			addresses, err := ledgerDevice.Addresses(ledgerIndices)
			if err != nil {
				return kc, err
			}
			addr := addresses[0]
			networkID, err := network.NetworkID()
			if err != nil {
				return kc, err
			}
			addrStr, err := address.Format("P", key.GetHRP(networkID), addr[:])
			if err != nil {
				return kc, err
			}
			addrStrs = []string{addrStr}
		} else {
			ledgerIndices, err = getLedgerIndices(ledgerDevice, ledgerAddresses)
			if err != nil {
				return kc, err
			}
			addrStrs = ledgerAddresses
=======
		addresses, err := ledgerDevice.Addresses([]uint32{0})
		if err != nil {
			return kc, err
		}
		addr := addresses[0]
		networkID, err := network.NetworkID()
		if err != nil {
			return kc, err
>>>>>>> 450e2ed3
		}
		ux.Logger.PrintToUser(logging.Yellow.Wrap("Ledger addresses: "))
		for _, addrStr := range addrStrs {
			ux.Logger.PrintToUser(logging.Yellow.Wrap(fmt.Sprintf("  %s", addrStr)))
		}
		return keychain.NewLedgerKeychainFromIndices(ledgerDevice, ledgerIndices)
	}
	networkID, err := network.NetworkID()
	if err != nil {
		return kc, err
	}
	sf, err := key.LoadSoft(networkID, app.GetKeyPath(keyName))
	if err != nil {
		return kc, err
	}
	return sf.KeyChain(), nil
}

func getLedgerIndices(ledgerDevice ledger.Ledger, addressesStr []string) ([]uint32, error) {
	// get numLedgerAddressesToSearch addresses from the ledger
	searchIndices := []uint32{}
	for i := 0; i < numLedgerAddressesToSearch; i++ {
		searchIndices = append(searchIndices, uint32(i))
	}
	searchAddresses, err := ledgerDevice.Addresses(searchIndices)
	if err != nil {
		return []uint32{}, err
	}
	if len(searchAddresses) != len(searchIndices) {
		return []uint32{}, fmt.Errorf("invalid number of ledger addresses: expected %d got %d",
			len(searchIndices), len(searchAddresses))
	}
	// get indices for the given addressesStr
	ledgerIndices := []uint32{}
	addresses, err := address.ParseToIDs(addressesStr)
	if err != nil {
		return []uint32{}, fmt.Errorf("failure parsing given ledger addresses: %w", err)
	}
	for i, addr := range addresses {
		found := false
		for searchIndex, searchAddr := range searchAddresses {
			if addr == searchAddr {
				found = true
				ledgerIndices = append(ledgerIndices, uint32(searchIndex))
				break
			}
		}
		if !found {
			return []uint32{}, fmt.Errorf("address %s not found on ledger", addressesStr[i])
		}
	}
	return ledgerIndices, nil
}

func PrintDeployResults(chain string, subnetID ids.ID, blockchainID ids.ID, isFullySigned bool) error {
	vmID, err := utils.VMID(chain)
	if err != nil {
		return fmt.Errorf("failed to create VM ID from %s: %w", chain, err)
	}
	header := []string{"Deployment results", ""}
	table := tablewriter.NewWriter(os.Stdout)
	table.SetHeader(header)
	table.SetRowLine(true)
	table.SetAutoMergeCells(true)
	table.Append([]string{"Chain Name", chain})
	table.Append([]string{"Subnet ID", subnetID.String()})
	table.Append([]string{"VM ID", vmID.String()})
	if isFullySigned {
		table.Append([]string{"Blockchain ID", blockchainID.String()})
		table.Append([]string{"RPC URL", fmt.Sprintf("%s/ext/bc/%s/rpc", constants.DefaultNodeRunURL, blockchainID.String())})
		table.Append([]string{"P-Chain TXID", blockchainID.String()})
	}
	table.Render()
	return nil
}

func CaptureLedgerAddress(network models.Network) (bool, []string, error) {
	ledgerAddresses := []string{}
	const (
		firstAddr  = "Address at index 0"
		customAddr = "Custom address"
	)
	option, err := app.Prompt.CaptureList(
		"Pick an address to use:",
		[]string{firstAddr, customAddr},
	)
	if err != nil {
		return false, []string{}, err
	}
	if option == customAddr {
		addressPrompt := "Enter P-Chain address (Example: P-...)"
		addr, err := app.Prompt.CapturePChainAddress(addressPrompt, network)
		if err != nil {
			return false, []string{}, err
		}
		ledgerAddresses = []string{addr}
	}
	return option == firstAddr, ledgerAddresses, nil
}

// Determines the appropriate version of avalanchego to run with. Returns an error if
// that version conflicts with the current deployment.
func checkForInvalidDeployAndGetAvagoVersion(network localnetworkinterface.StatusChecker, configuredRPCVersion int) (string, error) {
	// get current network
	runningAvagoVersion, runningRPCVersion, networkRunning, err := network.GetCurrentNetworkVersion()
	if err != nil {
		return "", err
	}

	desiredAvagoVersion := userProvidedAvagoVersion

	// RPC Version was made available in the info API in avalanchego version v1.9.2. For prior versions,
	// we will need to skip this check.
	skipRPCCheck := false
	if semver.Compare(runningAvagoVersion, constants.AvalancheGoCompatibilityVersionAdded) == -1 {
		skipRPCCheck = true
	}

	if networkRunning {
		if userProvidedAvagoVersion == "latest" {
			if runningRPCVersion != configuredRPCVersion && !skipRPCCheck {
				return "", fmt.Errorf(
					"the current avalanchego deployment uses rpc version %d but your subnet has version %d and is not compatible",
					runningRPCVersion,
					configuredRPCVersion,
				)
			}
			desiredAvagoVersion = runningAvagoVersion
		} else if runningAvagoVersion != userProvidedAvagoVersion {
			// user wants a specific version
			return "", errors.New("incompatible avalanchego version selected")
		}
	} else if userProvidedAvagoVersion == "latest" {
		// find latest avago version for this rpc version
		desiredAvagoVersion, err = vm.GetLatestAvalancheGoByProtocolVersion(
			app, configuredRPCVersion, constants.AvalancheGoCompatibilityURL)
		if err != nil {
			return "", err
		}
	}
	return desiredAvagoVersion, nil
}<|MERGE_RESOLUTION|>--- conflicted
+++ resolved
@@ -676,7 +676,6 @@
 		}
 		// ask for addresses here to print user msg for ledger interaction
 		ux.Logger.PrintToUser("*** Please provide extended public key on the ledger device ***")
-<<<<<<< HEAD
 		var addrStrs []string
 		var ledgerIndices []uint32
 		if firstLedgerAddress {
@@ -702,16 +701,6 @@
 				return kc, err
 			}
 			addrStrs = ledgerAddresses
-=======
-		addresses, err := ledgerDevice.Addresses([]uint32{0})
-		if err != nil {
-			return kc, err
-		}
-		addr := addresses[0]
-		networkID, err := network.NetworkID()
-		if err != nil {
-			return kc, err
->>>>>>> 450e2ed3
 		}
 		ux.Logger.PrintToUser(logging.Yellow.Wrap("Ledger addresses: "))
 		for _, addrStr := range addrStrs {
