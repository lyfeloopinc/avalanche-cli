--- conflicted
+++ resolved
@@ -14,13 +14,13 @@
 	"github.com/spf13/viper"
 )
 
-<<<<<<< HEAD
 var (
 	baseDir  string
 	cfgFile  string
 	logLevel string
 
-	log logging.Logger
+	Version = ""
+	log     logging.Logger
 
 	// rootCmd represents the base command when called without any subcommands
 	rootCmd = &cobra.Command{
@@ -49,27 +49,6 @@
 		return fmt.Errorf("failed setting up logging, exiting: %s", err)
 	}
 	return nil
-=======
-var baseDir string
-var cfgFile string
-
-var Version = ""
-
-// rootCmd represents the base command when called without any subcommands
-var rootCmd = &cobra.Command{
-	Use:   "avalanche",
-	Short: "A brief description of your application",
-	Long: `A longer description that spans multiple lines and likely contains
-examples and usage of using your application. For example:
-
-Cobra is a CLI library for Go that empowers applications.
-This application is a tool to generate the needed files
-to quickly create a Cobra application.`,
-	// Uncomment the following line if your bare application
-	// has an action associated with it:
-	// Run: func(cmd *cobra.Command, args []string) { },
-	Version: Version,
->>>>>>> 37f66b96
 }
 
 // Execute adds all child commands to the root command and sets flags appropriately.
