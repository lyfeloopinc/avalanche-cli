// Copyright (C) 2022, Ava Labs, Inc. All rights reserved.
// See the file LICENSE for licensing terms.
package blockchaincmd

import (
	"encoding/json"
	"errors"
	"fmt"
	"os"
	"path/filepath"
	"strings"

	"github.com/ava-labs/avalanche-cli/pkg/utils"
<<<<<<< HEAD
	"github.com/ethereum/go-ethereum/common"
=======
>>>>>>> 0713f2d6

	"github.com/ava-labs/avalanche-cli/pkg/binutils"
	"github.com/ava-labs/avalanche-cli/pkg/cobrautils"
	"github.com/ava-labs/avalanche-cli/pkg/constants"
	"github.com/ava-labs/avalanche-cli/pkg/keychain"
	"github.com/ava-labs/avalanche-cli/pkg/localnet"
	"github.com/ava-labs/avalanche-cli/pkg/metrics"
	"github.com/ava-labs/avalanche-cli/pkg/models"
	"github.com/ava-labs/avalanche-cli/pkg/networkoptions"
	"github.com/ava-labs/avalanche-cli/pkg/prompts"
	"github.com/ava-labs/avalanche-cli/pkg/subnet"
	"github.com/ava-labs/avalanche-cli/pkg/txutils"
	"github.com/ava-labs/avalanche-cli/pkg/ux"
	"github.com/ava-labs/avalanche-cli/pkg/vm"
	anrutils "github.com/ava-labs/avalanche-network-runner/utils"
	"github.com/ava-labs/avalanchego/ids"
	"github.com/ava-labs/avalanchego/utils/logging"
	"github.com/ava-labs/avalanchego/vms/platformvm/txs"
	"github.com/olekukonko/tablewriter"
	"github.com/spf13/cobra"
	"go.uber.org/zap"
	"golang.org/x/mod/semver"
)

var deploySupportedNetworkOptions = []networkoptions.NetworkOption{
	networkoptions.Local,
	networkoptions.Devnet,
	networkoptions.Fuji,
	networkoptions.Mainnet,
}

var (
	sameControlKey                  bool
	keyName                         string
	threshold                       uint32
	controlKeys                     []string
	subnetAuthKeys                  []string
	userProvidedAvagoVersion        string
	outputTxPath                    string
	useLedger                       bool
	useEwoq                         bool
	ledgerAddresses                 []string
	subnetIDStr                     string
	mainnetChainID                  uint32
	skipCreatePrompt                bool
	avagoBinaryPath                 string
	subnetOnly                      bool
	icmSpec                         subnet.ICMSpec
	generateNodeID                  bool
	bootstrapValidatorsJSONFilePath string

	errMutuallyExlusiveControlKeys = errors.New("--control-keys and --same-control-key are mutually exclusive")
	ErrMutuallyExlusiveKeyLedger   = errors.New("key source flags --key, --ledger/--ledger-addrs are mutually exclusive")
	ErrStoredKeyOnMainnet          = errors.New("key --key is not available for mainnet operations")
	errMutuallyExlusiveSubnetFlags = errors.New("--subnet-only and --subnet-id are mutually exclusive")
)

// avalanche blockchain deploy
func newDeployCmd() *cobra.Command {
	cmd := &cobra.Command{
		Use:   "deploy [blockchainName]",
		Short: "Deploys a blockchain configuration",
		Long: `The blockchain deploy command deploys your Blockchain configuration locally, to Fuji Testnet, or to Mainnet.

At the end of the call, the command prints the RPC URL you can use to interact with the Subnet.

Avalanche-CLI only supports deploying an individual Blockchain once per network. Subsequent
attempts to deploy the same Blockchain to the same network (local, Fuji, Mainnet) aren't
allowed. If you'd like to redeploy a Blockchain locally for testing, you must first call
avalanche network clean to reset all deployed chain state. Subsequent local deploys
redeploy the chain with fresh state. You can deploy the same Blockchain to multiple networks,
so you can take your locally tested Subnet and deploy it on Fuji or Mainnet.`,
		RunE:              deployBlockchain,
		PersistentPostRun: handlePostRun,
		Args:              cobrautils.ExactArgs(1),
	}
	networkoptions.AddNetworkFlagsToCmd(cmd, &globalNetworkFlags, true, deploySupportedNetworkOptions)
	cmd.Flags().StringVar(&userProvidedAvagoVersion, "avalanchego-version", "latest", "use this version of avalanchego (ex: v1.17.12)")
	cmd.Flags().StringVarP(&keyName, "key", "k", "", "select the key to use [fuji/devnet deploy only]")
	cmd.Flags().BoolVarP(&sameControlKey, "same-control-key", "s", false, "use the fee-paying key as control key")
	cmd.Flags().Uint32Var(&threshold, "threshold", 0, "required number of control key signatures to make subnet changes")
	cmd.Flags().StringSliceVar(&controlKeys, "control-keys", nil, "addresses that may make subnet changes")
	cmd.Flags().StringSliceVar(&subnetAuthKeys, "subnet-auth-keys", nil, "control keys that will be used to authenticate chain creation")
	cmd.Flags().StringVar(&outputTxPath, "output-tx-path", "", "file path of the blockchain creation tx")
	cmd.Flags().BoolVarP(&useEwoq, "ewoq", "e", false, "use ewoq key [fuji/devnet deploy only]")
	cmd.Flags().BoolVarP(&useLedger, "ledger", "g", false, "use ledger instead of key (always true on mainnet, defaults to false on fuji/devnet)")
	cmd.Flags().StringSliceVar(&ledgerAddresses, "ledger-addrs", []string{}, "use the given ledger addresses")
	cmd.Flags().StringVarP(&subnetIDStr, "subnet-id", "u", "", "do not create a subnet, deploy the blockchain into the given subnet id")
	cmd.Flags().Uint32Var(&mainnetChainID, "mainnet-chain-id", 0, "use different ChainID for mainnet deployment")
	cmd.Flags().StringVar(&avagoBinaryPath, "avalanchego-path", "", "use this avalanchego binary path")
	cmd.Flags().BoolVar(&subnetOnly, "subnet-only", false, "only create a subnet")
	cmd.Flags().BoolVar(&icmSpec.SkipICMDeploy, "skip-local-teleporter", false, "skip automatic teleporter deploy on local networks [to be deprecated]")
	cmd.Flags().BoolVar(&icmSpec.SkipICMDeploy, "skip-teleporter-deploy", false, "skip automatic teleporter deploy")
	cmd.Flags().BoolVar(&icmSpec.SkipRelayerDeploy, "skip-relayer", false, "skip relayer deploy")
	cmd.Flags().StringVar(&icmSpec.ICMVersion, "teleporter-version", "latest", "teleporter version to deploy")
	cmd.Flags().StringVar(&icmSpec.RelayerVersion, "relayer-version", "latest", "relayer version to deploy")
	cmd.Flags().StringVar(&icmSpec.MessengerContractAddressPath, "teleporter-messenger-contract-address-path", "", "path to an interchain messenger contract address file")
	cmd.Flags().StringVar(&icmSpec.MessengerDeployerAddressPath, "teleporter-messenger-deployer-address-path", "", "path to an interchain messenger deployer address file")
	cmd.Flags().StringVar(&icmSpec.MessengerDeployerTxPath, "teleporter-messenger-deployer-tx-path", "", "path to an interchain messenger deployer tx file")
	cmd.Flags().StringVar(&icmSpec.RegistryBydecodePath, "teleporter-registry-bytecode-path", "", "path to an interchain messenger registry bytecode file")
	cmd.Flags().StringVar(&bootstrapValidatorsJSONFilePath, "bootstrap-filepath", "", "JSON file path that provides details about bootstrap validators, leave Node-ID and BLS values empty if using --generate-node-id=true")
	cmd.Flags().BoolVar(&generateNodeID, "generate-node-id", false, "whether to create new node id for bootstrap validators (Node-ID and BLS values in bootstrap JSON file will be overridden if --bootstrap-filepath flag is used)")
	return cmd
}

func CallDeploy(
	cmd *cobra.Command,
	subnetOnlyParam bool,
	blockchainName string,
	networkFlags networkoptions.NetworkFlags,
	keyNameParam string,
	useLedgerParam bool,
	useEwoqParam bool,
	sameControlKeyParam bool,
) error {
	subnetOnly = subnetOnlyParam
	globalNetworkFlags = networkFlags
	sameControlKey = sameControlKeyParam
	keyName = keyNameParam
	useLedger = useLedgerParam
	useEwoq = useEwoqParam
	return deployBlockchain(cmd, []string{blockchainName})
}

func getChainsInSubnet(blockchainName string) ([]string, error) {
	subnets, err := os.ReadDir(app.GetSubnetDir())
	if err != nil {
		return nil, fmt.Errorf("failed to read baseDir: %w", err)
	}

	chains := []string{}

	for _, s := range subnets {
		if !s.IsDir() {
			continue
		}
		sidecarFile := filepath.Join(app.GetSubnetDir(), s.Name(), constants.SidecarFileName)
		if _, err := os.Stat(sidecarFile); err == nil {
			// read in sidecar file
			jsonBytes, err := os.ReadFile(sidecarFile)
			if err != nil {
				return nil, fmt.Errorf("failed reading file %s: %w", sidecarFile, err)
			}

			var sc models.Sidecar
			err = json.Unmarshal(jsonBytes, &sc)
			if err != nil {
				return nil, fmt.Errorf("failed unmarshaling file %s: %w", sidecarFile, err)
			}
			if sc.Subnet == blockchainName {
				chains = append(chains, sc.Name)
			}
		}
	}
	return chains, nil
}

func checkSubnetEVMDefaultAddressNotInAlloc(network models.Network, chain string) error {
	if network.Kind != models.Local && network.Kind != models.Devnet && os.Getenv(constants.SimulatePublicNetwork) == "" {
		genesis, err := app.LoadEvmGenesis(chain)
		if err != nil {
			return err
		}
		allocAddressMap := genesis.Alloc
		for address := range allocAddressMap {
			if address.String() == vm.PrefundedEwoqAddress.String() {
				return fmt.Errorf("can't airdrop to default address on public networks, please edit the genesis by calling `avalanche subnet create %s --force`", chain)
			}
		}
	}
	return nil
}

func runDeploy(cmd *cobra.Command, args []string, supportedNetworkOptions []networkoptions.NetworkOption) error {
	skipCreatePrompt = true
	deploySupportedNetworkOptions = supportedNetworkOptions
	return deployBlockchain(cmd, args)
}

func updateSubnetEVMGenesisChainID(genesisBytes []byte, newChainID uint) ([]byte, error) {
	var genesisMap map[string]interface{}
	if err := json.Unmarshal(genesisBytes, &genesisMap); err != nil {
		return nil, err
	}
	configI, ok := genesisMap["config"]
	if !ok {
		return nil, fmt.Errorf("config field not found on genesis")
	}
	config, ok := configI.(map[string]interface{})
	if !ok {
		return nil, fmt.Errorf("expected genesis config field to be a map[string]interface, found %T", configI)
	}
	config["chainId"] = float64(newChainID)
	return json.MarshalIndent(genesisMap, "", "  ")
}

// updates sidecar with genesis mainnet id to use
// given either by cmdline flag, original genesis id, or id obtained from the user
func getSubnetEVMMainnetChainID(sc *models.Sidecar, blockchainName string) error {
	// get original chain id
	evmGenesis, err := app.LoadEvmGenesis(blockchainName)
	if err != nil {
		return err
	}
	if evmGenesis.Config == nil {
		return fmt.Errorf("invalid subnet evm genesis format: config is nil")
	}
	if evmGenesis.Config.ChainID == nil {
		return fmt.Errorf("invalid subnet evm genesis format: config chain id is nil")
	}
	originalChainID := evmGenesis.Config.ChainID.Uint64()
	// handle cmdline flag if given
	if mainnetChainID != 0 {
		sc.SubnetEVMMainnetChainID = uint(mainnetChainID)
	}
	// prompt the user
	if sc.SubnetEVMMainnetChainID == 0 {
		useSameChainID := "Use same ChainID"
		useNewChainID := "Use new ChainID"
		listOptions := []string{useNewChainID, useSameChainID}
		newChainIDPrompt := "Using the same ChainID for both Fuji and Mainnet could lead to a replay attack. Do you want to use a different ChainID?"
		var (
			err      error
			decision string
		)
		decision, err = app.Prompt.CaptureList(newChainIDPrompt, listOptions)
		if err != nil {
			return err
		}
		if decision == useSameChainID {
			sc.SubnetEVMMainnetChainID = uint(originalChainID)
		} else {
			ux.Logger.PrintToUser("Enter your subnet's ChainID. It can be any positive integer != %d.", originalChainID)
			newChainID, err := app.Prompt.CapturePositiveInt(
				"ChainID",
				[]prompts.Comparator{
					{
						Label: "Zero",
						Type:  prompts.MoreThan,
						Value: 0,
					},
					{
						Label: "Original Chain ID",
						Type:  prompts.NotEq,
						Value: originalChainID,
					},
				},
			)
			if err != nil {
				return err
			}
			sc.SubnetEVMMainnetChainID = uint(newChainID)
		}
	}
	return app.UpdateSidecar(sc)
}

// deployBlockchain is the cobra command run for deploying subnets
func deployBlockchain(cmd *cobra.Command, args []string) error {
	blockchainName := args[0]

	if err := CreateBlockchainFirst(cmd, blockchainName, skipCreatePrompt); err != nil {
		return err
	}

	chains, err := ValidateSubnetNameAndGetChains(args)
	if err != nil {
		return err
	}

	if icmSpec.MessengerContractAddressPath != "" || icmSpec.MessengerDeployerAddressPath != "" || icmSpec.MessengerDeployerTxPath != "" || icmSpec.RegistryBydecodePath != "" {
		if icmSpec.MessengerContractAddressPath == "" || icmSpec.MessengerDeployerAddressPath == "" || icmSpec.MessengerDeployerTxPath == "" || icmSpec.RegistryBydecodePath == "" {
			return fmt.Errorf("if setting any teleporter asset path, you must set all teleporter asset paths")
		}
	}

	var bootstrapValidators []models.SubnetValidator
	if bootstrapValidatorsJSONFilePath != "" {
		bootstrapValidators, err = LoadBootstrapValidator(bootstrapValidatorsJSONFilePath)
		if err != nil {
			return err
		}
	}

	chain := chains[0]

	sidecar, err := app.LoadSidecar(chain)
	if err != nil {
		return fmt.Errorf("failed to load sidecar for later update: %w", err)
	}

	if sidecar.ImportedFromAPM {
		return errors.New("unable to deploy subnets imported from a repo")
	}

	if outputTxPath != "" {
		if _, err := os.Stat(outputTxPath); err == nil {
			return fmt.Errorf("outputTxPath %q already exists", outputTxPath)
		}
	}

	network, err := networkoptions.GetNetworkFromCmdLineFlags(
		app,
		"",
		globalNetworkFlags,
		true,
		false,
		deploySupportedNetworkOptions,
		"",
	)
	if err != nil {
		return err
	}

	isEVMGenesis, validationErr, err := app.HasSubnetEVMGenesis(chain)
	if err != nil {
		return err
	}
	if sidecar.VM == models.SubnetEvm && !isEVMGenesis {
		return fmt.Errorf("failed to validate SubnetEVM genesis format: %w", validationErr)
	}

	chainGenesis, err := app.LoadRawGenesis(chain)
	if err != nil {
		return err
	}

	if isEVMGenesis {
		// is is a subnet evm or a custom vm based on subnet evm
		if network.Kind == models.Mainnet {
			err = getSubnetEVMMainnetChainID(&sidecar, chain)
			if err != nil {
				return err
			}
			chainGenesis, err = updateSubnetEVMGenesisChainID(chainGenesis, sidecar.SubnetEVMMainnetChainID)
			if err != nil {
				return err
			}
		}
		err = checkSubnetEVMDefaultAddressNotInAlloc(network, chain)
		if err != nil {
			return err
		}
	}

	if bootstrapValidatorsJSONFilePath == "" {
		bootstrapValidators, err = promptBootstrapValidators(network)
		if err != nil {
			return err
		}
	}

	ux.Logger.PrintToUser("Deploying %s to %s", chains, network.Name())

	if network.Kind == models.Local {
		app.Log.Debug("Deploy local")

		genesisPath := app.GetGenesisPath(chain)

		// copy vm binary to the expected location, first downloading it if necessary
		var vmBin string
		switch sidecar.VM {
		case models.SubnetEvm:
			_, vmBin, err = binutils.SetupSubnetEVM(app, sidecar.VMVersion)
			if err != nil {
				return fmt.Errorf("failed to install subnet-evm: %w", err)
			}
		case models.CustomVM:
			vmBin = binutils.SetupCustomBin(app, chain)
		default:
			return fmt.Errorf("unknown vm: %s", sidecar.VM)
		}

		// check if selected version matches what is currently running
		nc := localnet.NewStatusChecker()
		avagoVersion, err := CheckForInvalidDeployAndGetAvagoVersion(nc, sidecar.RPCVersion)
		if err != nil {
			return err
		}
		if avagoBinaryPath == "" {
			userProvidedAvagoVersion = avagoVersion
		}

		deployer := subnet.NewLocalDeployer(app, userProvidedAvagoVersion, avagoBinaryPath, vmBin)
		deployInfo, err := deployer.DeployToLocalNetwork(chain, genesisPath, icmSpec, subnetIDStr)
		if err != nil {
			if deployer.BackendStartedHere() {
				if innerErr := binutils.KillgRPCServerProcess(app); innerErr != nil {
					app.Log.Warn("tried to kill the gRPC server process but it failed", zap.Error(innerErr))
				}
			}
			return err
		}
		flags := make(map[string]string)
		flags[constants.MetricsNetwork] = network.Name()
		metrics.HandleTracking(cmd, constants.MetricsSubnetDeployCommand, app, flags)
		if err := app.UpdateSidecarNetworks(
			&sidecar,
			network,
			deployInfo.SubnetID,
			deployInfo.BlockchainID,
			deployInfo.ICMMessengerAddress,
			deployInfo.ICMRegistryAddress,
			bootstrapValidators,
		); err != nil {
			return err
		}
		return PrintSubnetInfo(blockchainName, true)
	}

	// from here on we are assuming a public deploy
	if subnetOnly && subnetIDStr != "" {
		return errMutuallyExlusiveSubnetFlags
	}

	createSubnet := true
	var subnetID ids.ID
	if subnetIDStr != "" {
		subnetID, err = ids.FromString(subnetIDStr)
		if err != nil {
			return err
		}
		createSubnet = false
	} else if !subnetOnly && sidecar.Networks != nil {
		model, ok := sidecar.Networks[network.Name()]
		if ok {
			if model.SubnetID != ids.Empty && model.BlockchainID == ids.Empty {
				subnetID = model.SubnetID
				createSubnet = false
			}
		}
	}

	fee := uint64(0)
	if !subnetOnly {
		fee += network.GenesisParams().TxFeeConfig.StaticFeeConfig.CreateBlockchainTxFee
	}
	if createSubnet {
		fee += network.GenesisParams().TxFeeConfig.StaticFeeConfig.CreateSubnetTxFee
	}

	kc, err := keychain.GetKeychainFromCmdLineFlags(
		app,
		constants.PayTxsFeesMsg,
		network,
		keyName,
		useEwoq,
		useLedger,
		ledgerAddresses,
		fee,
	)
	if err != nil {
		return err
	}

	network.HandlePublicNetworkSimulation()

	if createSubnet {
		controlKeys, threshold, err = promptOwners(
			kc,
			controlKeys,
			sameControlKey,
			threshold,
			subnetAuthKeys,
			true,
		)
		if err != nil {
			return err
		}
	} else {
		ux.Logger.PrintToUser(logging.Blue.Wrap(
			fmt.Sprintf("Deploying into pre-existent subnet ID %s", subnetID.String()),
		))
		var isPermissioned bool
		isPermissioned, controlKeys, threshold, err = txutils.GetOwners(network, subnetID)
		if err != nil {
			return err
		}
		if !isPermissioned {
			return ErrNotPermissionedSubnet
		}
	}

	// add control keys to the keychain whenever possible
	if err := kc.AddAddresses(controlKeys); err != nil {
		return err
	}

	kcKeys, err := kc.PChainFormattedStrAddresses()
	if err != nil {
		return err
	}

	// get keys for blockchain tx signing
	if subnetAuthKeys != nil {
		if err := prompts.CheckSubnetAuthKeys(kcKeys, subnetAuthKeys, controlKeys, threshold); err != nil {
			return err
		}
	} else {
		subnetAuthKeys, err = prompts.GetSubnetAuthKeys(app.Prompt, kcKeys, controlKeys, threshold)
		if err != nil {
			return err
		}
	}
	ux.Logger.PrintToUser("Your subnet auth keys for chain creation: %s", subnetAuthKeys)

	// deploy to public network
	deployer := subnet.NewPublicDeployer(app, kc, network)

	if createSubnet {
		subnetID, err = deployer.DeploySubnet(controlKeys, threshold)
		if err != nil {
			return err
		}
		// get the control keys in the same order as the tx
		_, controlKeys, threshold, err = txutils.GetOwners(network, subnetID)
		if err != nil {
			return err
		}
	}

	var (
		savePartialTx           bool
		blockchainID            ids.ID
		tx                      *txs.Tx
		remainingSubnetAuthKeys []string
		isFullySigned           bool
	)

	if !subnetOnly {
		isFullySigned, blockchainID, tx, remainingSubnetAuthKeys, err = deployer.DeployBlockchain(
			controlKeys,
			subnetAuthKeys,
			subnetID,
			chain,
			chainGenesis,
		)
		if err != nil {
			ux.Logger.PrintToUser(logging.Red.Wrap(
				fmt.Sprintf("error deploying blockchain: %s. fix the issue and try again with a new deploy cmd", err),
			))
		}

		savePartialTx = !isFullySigned && err == nil
	}

	if err := PrintDeployResults(chain, subnetID, blockchainID); err != nil {
		return err
	}

	if savePartialTx {
		if err := SaveNotFullySignedTx(
			"Blockchain Creation",
			tx,
			chain,
			subnetAuthKeys,
			remainingSubnetAuthKeys,
			outputTxPath,
			false,
		); err != nil {
			return err
		}
	}

	flags := make(map[string]string)
	flags[constants.MetricsNetwork] = network.Name()
	metrics.HandleTracking(cmd, constants.MetricsSubnetDeployCommand, app, flags)

	// update sidecar
	// TODO: need to do something for backwards compatibility?
	return app.UpdateSidecarNetworks(&sidecar, network, subnetID, blockchainID, "", "", bootstrapValidators)
<<<<<<< HEAD
}

func getValidatorContractOwnerAddr() (common.Address, error) {
	return app.Prompt.CaptureAddress("What is the EVM address that will control the Validator Manager Contract?")
=======
>>>>>>> 0713f2d6
}

func ValidateSubnetNameAndGetChains(args []string) ([]string, error) {
	// this should not be necessary but some bright guy might just be creating
	// the genesis by hand or something...
	if err := checkInvalidSubnetNames(args[0]); err != nil {
		return nil, fmt.Errorf("subnet name %s is invalid: %w", args[0], err)
	}
	// Check subnet exists
	// TODO create a file that lists chains by subnet for fast querying
	chains, err := getChainsInSubnet(args[0])
	if err != nil {
		return nil, fmt.Errorf("failed to getChainsInSubnet: %w", err)
	}

	if len(chains) == 0 {
		return nil, errors.New("Invalid subnet " + args[0])
	}

	return chains, nil
}

func SaveNotFullySignedTx(
	txName string,
	tx *txs.Tx,
	chain string,
	subnetAuthKeys []string,
	remainingSubnetAuthKeys []string,
	outputTxPath string,
	forceOverwrite bool,
) error {
	signedCount := len(subnetAuthKeys) - len(remainingSubnetAuthKeys)
	ux.Logger.PrintToUser("")
	if signedCount == len(subnetAuthKeys) {
		ux.Logger.PrintToUser("All %d required %s signatures have been signed. "+
			"Saving tx to disk to enable commit.", len(subnetAuthKeys), txName)
	} else {
		ux.Logger.PrintToUser("%d of %d required %s signatures have been signed. "+
			"Saving tx to disk to enable remaining signing.", signedCount, len(subnetAuthKeys), txName)
	}
	if outputTxPath == "" {
		ux.Logger.PrintToUser("")
		var err error
		if forceOverwrite {
			outputTxPath, err = app.Prompt.CaptureString("Path to export partially signed tx to")
		} else {
			outputTxPath, err = app.Prompt.CaptureNewFilepath("Path to export partially signed tx to")
		}
		if err != nil {
			return err
		}
	}
	if forceOverwrite {
		ux.Logger.PrintToUser("")
		ux.Logger.PrintToUser("Overwriting %s", outputTxPath)
	}
	if err := txutils.SaveToDisk(tx, outputTxPath, forceOverwrite); err != nil {
		return err
	}
	if signedCount == len(subnetAuthKeys) {
		PrintReadyToSignMsg(chain, outputTxPath)
	} else {
		PrintRemainingToSignMsg(chain, remainingSubnetAuthKeys, outputTxPath)
	}
	return nil
}

func PrintReadyToSignMsg(
	chain string,
	outputTxPath string,
) {
	ux.Logger.PrintToUser("")
	ux.Logger.PrintToUser("Tx is fully signed, and ready to be committed")
	ux.Logger.PrintToUser("")
	ux.Logger.PrintToUser("Commit command:")
	ux.Logger.PrintToUser("  avalanche transaction commit %s --input-tx-filepath %s", chain, outputTxPath)
}

func PrintRemainingToSignMsg(
	chain string,
	remainingSubnetAuthKeys []string,
	outputTxPath string,
) {
	ux.Logger.PrintToUser("")
	ux.Logger.PrintToUser("Addresses remaining to sign the tx")
	for _, subnetAuthKey := range remainingSubnetAuthKeys {
		ux.Logger.PrintToUser("  %s", subnetAuthKey)
	}
	ux.Logger.PrintToUser("")
	ux.Logger.PrintToUser("Connect a ledger with one of the remaining addresses or choose a stored key "+
		"and run the signing command, or send %q to another user for signing.", outputTxPath)
	ux.Logger.PrintToUser("")
	ux.Logger.PrintToUser("Signing command:")
	ux.Logger.PrintToUser("  avalanche transaction sign %s --input-tx-filepath %s", chain, outputTxPath)
	ux.Logger.PrintToUser("")
}

func PrintDeployResults(chain string, subnetID ids.ID, blockchainID ids.ID) error {
	vmID, err := anrutils.VMID(chain)
	if err != nil {
		return fmt.Errorf("failed to create VM ID from %s: %w", chain, err)
	}
	header := []string{"Deployment results", ""}
	table := tablewriter.NewWriter(os.Stdout)
	table.SetHeader(header)
	table.SetRowLine(true)
	table.SetAutoMergeCells(true)
	table.Append([]string{"Chain Name", chain})
	table.Append([]string{"Subnet ID", subnetID.String()})
	table.Append([]string{"VM ID", vmID.String()})
	if blockchainID != ids.Empty {
		table.Append([]string{"Blockchain ID", blockchainID.String()})
		table.Append([]string{"P-Chain TXID", blockchainID.String()})
	}
	table.Render()
	return nil
}

// Determines the appropriate version of avalanchego to run with. Returns an error if
// that version conflicts with the current deployment.
func CheckForInvalidDeployAndGetAvagoVersion(
	statusChecker localnet.StatusChecker,
	configuredRPCVersion int,
) (string, error) {
	// get current network
	runningAvagoVersion, runningRPCVersion, networkRunning, err := statusChecker.GetCurrentNetworkVersion()
	if err != nil {
		return "", err
	}
	desiredAvagoVersion := userProvidedAvagoVersion

	// RPC Version was made available in the info API in avalanchego version v1.9.2. For prior versions,
	// we will need to skip this check.
	skipRPCCheck := false
	if semver.Compare(runningAvagoVersion, constants.AvalancheGoCompatibilityVersionAdded) == -1 {
		skipRPCCheck = true
	}

	if networkRunning {
		if userProvidedAvagoVersion == "latest" {
			if runningRPCVersion != configuredRPCVersion && !skipRPCCheck {
				return "", fmt.Errorf(
					"the current avalanchego deployment uses rpc version %d but your subnet has version %d and is not compatible",
					runningRPCVersion,
					configuredRPCVersion,
				)
			}
			desiredAvagoVersion = runningAvagoVersion
		} else if runningAvagoVersion != strings.Split(userProvidedAvagoVersion, "-")[0] {
			// user wants a specific version
			return "", errors.New("incompatible avalanchego version selected")
		}
	} else if userProvidedAvagoVersion == "latest" {
		// find latest avago version for this rpc version
		desiredAvagoVersion, err = vm.GetLatestAvalancheGoByProtocolVersion(
			app, configuredRPCVersion, constants.AvalancheGoCompatibilityURL)
		if err == vm.ErrNoAvagoVersion {
			latestPreReleaseVersion, err := app.Downloader.GetLatestPreReleaseVersion(
				constants.AvaLabsOrg,
				constants.AvalancheGoRepoName,
			)
			if err != nil {
				return "", err
			}
			return latestPreReleaseVersion, nil
		}
		if err != nil {
			return "", err
		}
	}
	return desiredAvagoVersion, nil
}

func LoadBootstrapValidator(filepath string) ([]models.SubnetValidator, error) {
	if !utils.FileExists(filepath) {
		return nil, fmt.Errorf("file path %q doesn't exist", filepath)
	}
	jsonBytes, err := os.ReadFile(filepath)
	if err != nil {
		return nil, err
	}
	var subnetValidators []models.SubnetValidator
	if err = json.Unmarshal(jsonBytes, &subnetValidators); err != nil {
		return nil, err
	}
	if err = validateSubnetValidatorsJSON(generateNodeID, subnetValidators); err != nil {
		return nil, err
	}
	if generateNodeID {
		for _, subnetValidator := range subnetValidators {
			subnetValidator.NodeID, subnetValidator.BLSPublicKey, subnetValidator.BLSProofOfPossession, err = generateNewNodeAndBLS()
			if err != nil {
				return nil, err
			}
		}
	}
	return subnetValidators, nil
}<|MERGE_RESOLUTION|>--- conflicted
+++ resolved
@@ -11,10 +11,7 @@
 	"strings"
 
 	"github.com/ava-labs/avalanche-cli/pkg/utils"
-<<<<<<< HEAD
 	"github.com/ethereum/go-ethereum/common"
-=======
->>>>>>> 0713f2d6
 
 	"github.com/ava-labs/avalanche-cli/pkg/binutils"
 	"github.com/ava-labs/avalanche-cli/pkg/cobrautils"
@@ -586,14 +583,8 @@
 	// update sidecar
 	// TODO: need to do something for backwards compatibility?
 	return app.UpdateSidecarNetworks(&sidecar, network, subnetID, blockchainID, "", "", bootstrapValidators)
-<<<<<<< HEAD
-}
-
-func getValidatorContractOwnerAddr() (common.Address, error) {
-	return app.Prompt.CaptureAddress("What is the EVM address that will control the Validator Manager Contract?")
-=======
->>>>>>> 0713f2d6
-}
+}
+
 
 func ValidateSubnetNameAndGetChains(args []string) ([]string, error) {
 	// this should not be necessary but some bright guy might just be creating
