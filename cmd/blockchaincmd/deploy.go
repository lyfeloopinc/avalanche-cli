--- conflicted
+++ resolved
@@ -44,7 +44,6 @@
 }
 
 var (
-<<<<<<< HEAD
 	sameControlKey                  bool
 	keyName                         string
 	threshold                       uint32
@@ -60,37 +59,15 @@
 	skipCreatePrompt                bool
 	avagoBinaryPath                 string
 	subnetOnly                      bool
+	icmSpec                         subnet.ICMSpec
 	generateNodeID                  bool
-	teleporterEsp                   subnet.TeleporterEsp
+	validatorManagerOwner           string
 	bootstrapValidatorsJSONFilePath string
-	errMutuallyExlusiveControlKeys  = errors.New("--control-keys and --same-control-key are mutually exclusive")
-	ErrMutuallyExlusiveKeyLedger    = errors.New("key source flags --key, --ledger/--ledger-addrs are mutually exclusive")
-	ErrStoredKeyOnMainnet           = errors.New("key --key is not available for mainnet operations")
-	errMutuallyExlusiveSubnetFlags  = errors.New("--subnet-only and --subnet-id are mutually exclusive")
-=======
-	sameControlKey           bool
-	keyName                  string
-	threshold                uint32
-	controlKeys              []string
-	subnetAuthKeys           []string
-	userProvidedAvagoVersion string
-	outputTxPath             string
-	useLedger                bool
-	useEwoq                  bool
-	ledgerAddresses          []string
-	subnetIDStr              string
-	mainnetChainID           uint32
-	skipCreatePrompt         bool
-	avagoBinaryPath          string
-	subnetOnly               bool
-	icmSpec                  subnet.ICMSpec
-	validatorManagerOwner    string
 
 	errMutuallyExlusiveControlKeys = errors.New("--control-keys and --same-control-key are mutually exclusive")
 	ErrMutuallyExlusiveKeyLedger   = errors.New("key source flags --key, --ledger/--ledger-addrs are mutually exclusive")
 	ErrStoredKeyOnMainnet          = errors.New("key --key is not available for mainnet operations")
 	errMutuallyExlusiveSubnetFlags = errors.New("--subnet-only and --subnet-id are mutually exclusive")
->>>>>>> 3168a796
 )
 
 // avalanche blockchain deploy
@@ -127,17 +104,6 @@
 	cmd.Flags().Uint32Var(&mainnetChainID, "mainnet-chain-id", 0, "use different ChainID for mainnet deployment")
 	cmd.Flags().StringVar(&avagoBinaryPath, "avalanchego-path", "", "use this avalanchego binary path")
 	cmd.Flags().BoolVar(&subnetOnly, "subnet-only", false, "only create a subnet")
-<<<<<<< HEAD
-	cmd.Flags().BoolVar(&teleporterEsp.SkipDeploy, "skip-local-teleporter", false, "skip automatic teleporter deploy on local networks [to be deprecated]")
-	cmd.Flags().BoolVar(&teleporterEsp.SkipDeploy, "skip-teleporter-deploy", false, "skip automatic teleporter deploy")
-	cmd.Flags().StringVar(&teleporterEsp.Version, "teleporter-version", "latest", "teleporter version to deploy")
-	cmd.Flags().StringVar(&teleporterEsp.MessengerContractAddressPath, "teleporter-messenger-contract-address-path", "", "path to a teleporter messenger contract address file")
-	cmd.Flags().StringVar(&teleporterEsp.MessengerDeployerAddressPath, "teleporter-messenger-deployer-address-path", "", "path to a teleporter messenger deployer address file")
-	cmd.Flags().StringVar(&teleporterEsp.MessengerDeployerTxPath, "teleporter-messenger-deployer-tx-path", "", "path to a teleporter messenger deployer tx file")
-	cmd.Flags().StringVar(&teleporterEsp.RegistryBydecodePath, "teleporter-registry-bytecode-path", "", "path to a teleporter registry bytecode file")
-	cmd.Flags().StringVar(&bootstrapValidatorsJSONFilePath, "bootstrap-filepath", "", "JSON file path that provides details about bootstrap validators, leave Node-ID and BLS values empty if using --generate-node-id=true")
-	cmd.Flags().BoolVar(&generateNodeID, "generate-node-id", false, "whether to create new node id for bootstrap validators (Node-ID and BLS values in bootstrap JSON file will be overridden if --bootstrap-filepath flag is used)")
-=======
 	cmd.Flags().BoolVar(&icmSpec.SkipICMDeploy, "skip-local-teleporter", false, "skip automatic teleporter deploy on local networks [to be deprecated]")
 	cmd.Flags().BoolVar(&icmSpec.SkipICMDeploy, "skip-teleporter-deploy", false, "skip automatic teleporter deploy")
 	cmd.Flags().BoolVar(&icmSpec.SkipRelayerDeploy, "skip-relayer", false, "skip relayer deploy")
@@ -147,7 +113,8 @@
 	cmd.Flags().StringVar(&icmSpec.MessengerDeployerTxPath, "teleporter-messenger-deployer-tx-path", "", "path to an interchain messenger deployer tx file")
 	cmd.Flags().StringVar(&icmSpec.RegistryBydecodePath, "teleporter-registry-bytecode-path", "", "path to an interchain messenger registry bytecode file")
 	cmd.Flags().StringVar(&validatorManagerOwner, "validator-manager-owner", "", "EVM address that controls Validator Manager Controller (for Proof of Authority only)")
->>>>>>> 3168a796
+	cmd.Flags().StringVar(&bootstrapValidatorsJSONFilePath, "bootstrap-filepath", "", "JSON file path that provides details about bootstrap validators, leave Node-ID and BLS values empty if using --generate-node-id=true")
+	cmd.Flags().BoolVar(&generateNodeID, "generate-node-id", false, "whether to create new node id for bootstrap validators (Node-ID and BLS values in bootstrap JSON file will be overridden if --bootstrap-filepath flag is used)")
 	return cmd
 }
 
@@ -451,15 +418,10 @@
 			network,
 			deployInfo.SubnetID,
 			deployInfo.BlockchainID,
-<<<<<<< HEAD
-			deployInfo.TeleporterMessengerAddress,
-			deployInfo.TeleporterRegistryAddress,
-			bootstrapValidators,
-=======
 			deployInfo.ICMMessengerAddress,
 			deployInfo.ICMRegistryAddress,
+			bootstrapValidators,
 			validatorManagerOwner,
->>>>>>> 3168a796
 		); err != nil {
 			return err
 		}
@@ -635,15 +597,11 @@
 
 	// update sidecar
 	// TODO: need to do something for backwards compatibility?
-<<<<<<< HEAD
-	return app.UpdateSidecarNetworks(&sidecar, network, subnetID, blockchainID, "", "", bootstrapValidators)
-=======
-	return app.UpdateSidecarNetworks(&sidecar, network, subnetID, blockchainID, "", "", validatorManagerOwner)
+	return app.UpdateSidecarNetworks(&sidecar, network, subnetID, blockchainID, "", "", bootstrapValidators, validatorManagerOwner)
 }
 
 func getValidatorContractOwnerAddr() (common.Address, error) {
 	return app.Prompt.CaptureAddress("What is the EVM address that will control the Validator Manager Contract?")
->>>>>>> 3168a796
 }
 
 func ValidateSubnetNameAndGetChains(args []string) ([]string, error) {
