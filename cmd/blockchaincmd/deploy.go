--- conflicted
+++ resolved
@@ -43,29 +43,6 @@
 }
 
 var (
-<<<<<<< HEAD
-	sameControlKey           bool
-	keyName                  string
-	threshold                uint32
-	controlKeys              []string
-	subnetAuthKeys           []string
-	userProvidedAvagoVersion string
-	outputTxPath             string
-	useLedger                bool
-	useEwoq                  bool
-	ledgerAddresses          []string
-	subnetIDStr              string
-	mainnetChainID           uint32
-	skipCreatePrompt         bool
-	avagoBinaryPath          string
-	subnetOnly               bool
-	icmSpec                  subnet.ICMSpec
-
-	errMutuallyExlusiveControlKeys = errors.New("--control-keys and --same-control-key are mutually exclusive")
-	ErrMutuallyExlusiveKeyLedger   = errors.New("key source flags --key, --ledger/--ledger-addrs are mutually exclusive")
-	ErrStoredKeyOnMainnet          = errors.New("key --key is not available for mainnet operations")
-	errMutuallyExlusiveSubnetFlags = errors.New("--subnet-only and --subnet-id are mutually exclusive")
-=======
 	sameControlKey                  bool
 	keyName                         string
 	threshold                       uint32
@@ -82,13 +59,13 @@
 	avagoBinaryPath                 string
 	subnetOnly                      bool
 	generateNodeID                  bool
-	teleporterEsp                   subnet.TeleporterEsp
+	icmSpec                         subnet.ICMSpec
 	bootstrapValidatorsJSONFilePath string
-	errMutuallyExlusiveControlKeys  = errors.New("--control-keys and --same-control-key are mutually exclusive")
-	ErrMutuallyExlusiveKeyLedger    = errors.New("key source flags --key, --ledger/--ledger-addrs are mutually exclusive")
-	ErrStoredKeyOnMainnet           = errors.New("key --key is not available for mainnet operations")
-	errMutuallyExlusiveSubnetFlags  = errors.New("--subnet-only and --subnet-id are mutually exclusive")
->>>>>>> 03e79d54
+
+	errMutuallyExlusiveControlKeys = errors.New("--control-keys and --same-control-key are mutually exclusive")
+	ErrMutuallyExlusiveKeyLedger   = errors.New("key source flags --key, --ledger/--ledger-addrs are mutually exclusive")
+	ErrStoredKeyOnMainnet          = errors.New("key --key is not available for mainnet operations")
+	errMutuallyExlusiveSubnetFlags = errors.New("--subnet-only and --subnet-id are mutually exclusive")
 )
 
 // avalanche blockchain deploy
@@ -125,7 +102,6 @@
 	cmd.Flags().Uint32Var(&mainnetChainID, "mainnet-chain-id", 0, "use different ChainID for mainnet deployment")
 	cmd.Flags().StringVar(&avagoBinaryPath, "avalanchego-path", "", "use this avalanchego binary path")
 	cmd.Flags().BoolVar(&subnetOnly, "subnet-only", false, "only create a subnet")
-<<<<<<< HEAD
 	cmd.Flags().BoolVar(&icmSpec.SkipICMDeploy, "skip-local-teleporter", false, "skip automatic teleporter deploy on local networks [to be deprecated]")
 	cmd.Flags().BoolVar(&icmSpec.SkipICMDeploy, "skip-teleporter-deploy", false, "skip automatic teleporter deploy")
 	cmd.Flags().BoolVar(&icmSpec.SkipRelayerDeploy, "skip-relayer", false, "skip relayer deploy")
@@ -135,17 +111,8 @@
 	cmd.Flags().StringVar(&icmSpec.MessengerDeployerAddressPath, "teleporter-messenger-deployer-address-path", "", "path to an interchain messenger deployer address file")
 	cmd.Flags().StringVar(&icmSpec.MessengerDeployerTxPath, "teleporter-messenger-deployer-tx-path", "", "path to an interchain messenger deployer tx file")
 	cmd.Flags().StringVar(&icmSpec.RegistryBydecodePath, "teleporter-registry-bytecode-path", "", "path to an interchain messenger registry bytecode file")
-=======
-	cmd.Flags().BoolVar(&teleporterEsp.SkipDeploy, "skip-local-teleporter", false, "skip automatic teleporter deploy on local networks [to be deprecated]")
-	cmd.Flags().BoolVar(&teleporterEsp.SkipDeploy, "skip-teleporter-deploy", false, "skip automatic teleporter deploy")
-	cmd.Flags().StringVar(&teleporterEsp.Version, "teleporter-version", "latest", "teleporter version to deploy")
-	cmd.Flags().StringVar(&teleporterEsp.MessengerContractAddressPath, "teleporter-messenger-contract-address-path", "", "path to a teleporter messenger contract address file")
-	cmd.Flags().StringVar(&teleporterEsp.MessengerDeployerAddressPath, "teleporter-messenger-deployer-address-path", "", "path to a teleporter messenger deployer address file")
-	cmd.Flags().StringVar(&teleporterEsp.MessengerDeployerTxPath, "teleporter-messenger-deployer-tx-path", "", "path to a teleporter messenger deployer tx file")
-	cmd.Flags().StringVar(&teleporterEsp.RegistryBydecodePath, "teleporter-registry-bytecode-path", "", "path to a teleporter registry bytecode file")
 	cmd.Flags().StringVar(&bootstrapValidatorsJSONFilePath, "bootstrap-filepath", "", "JSON file path that provides details about bootstrap validators, leave Node-ID and BLS values empty if using --generate-node-id=true")
 	cmd.Flags().BoolVar(&generateNodeID, "generate-node-id", false, "whether to create new node id for bootstrap validators (Node-ID and BLS values in bootstrap JSON file will be overridden if --bootstrap-filepath flag is used)")
->>>>>>> 03e79d54
 	return cmd
 }
 
@@ -445,14 +412,9 @@
 			network,
 			deployInfo.SubnetID,
 			deployInfo.BlockchainID,
-<<<<<<< HEAD
 			deployInfo.ICMMessengerAddress,
 			deployInfo.ICMRegistryAddress,
-=======
-			deployInfo.TeleporterMessengerAddress,
-			deployInfo.TeleporterRegistryAddress,
 			bootstrapValidators,
->>>>>>> 03e79d54
 		); err != nil {
 			return err
 		}
