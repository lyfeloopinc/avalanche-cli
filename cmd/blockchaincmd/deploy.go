// Copyright (C) 2022, Ava Labs, Inc. All rights reserved.
// See the file LICENSE for licensing terms.
package blockchaincmd

import (
	"encoding/json"
	"errors"
	"fmt"
	"github.com/ethereum/go-ethereum/common"
	"os"
	"path/filepath"
	"strings"

	"github.com/ava-labs/avalanche-cli/pkg/binutils"
	"github.com/ava-labs/avalanche-cli/pkg/cobrautils"
	"github.com/ava-labs/avalanche-cli/pkg/constants"
	"github.com/ava-labs/avalanche-cli/pkg/keychain"
	"github.com/ava-labs/avalanche-cli/pkg/localnet"
	"github.com/ava-labs/avalanche-cli/pkg/metrics"
	"github.com/ava-labs/avalanche-cli/pkg/models"
	"github.com/ava-labs/avalanche-cli/pkg/networkoptions"
	"github.com/ava-labs/avalanche-cli/pkg/prompts"
	"github.com/ava-labs/avalanche-cli/pkg/subnet"
	"github.com/ava-labs/avalanche-cli/pkg/txutils"
	"github.com/ava-labs/avalanche-cli/pkg/ux"
	"github.com/ava-labs/avalanche-cli/pkg/vm"
	anrutils "github.com/ava-labs/avalanche-network-runner/utils"
	"github.com/ava-labs/avalanchego/ids"
	"github.com/ava-labs/avalanchego/utils/logging"
	"github.com/ava-labs/avalanchego/vms/platformvm/txs"
	"github.com/olekukonko/tablewriter"
	"github.com/spf13/cobra"
	"go.uber.org/zap"
	"golang.org/x/mod/semver"
)

var deploySupportedNetworkOptions = []networkoptions.NetworkOption{
	networkoptions.Local,
	networkoptions.Devnet,
	networkoptions.Fuji,
	networkoptions.Mainnet,
}

var (
	sameControlKey           bool
	keyName                  string
	threshold                uint32
	controlKeys              []string
	subnetAuthKeys           []string
	userProvidedAvagoVersion string
	outputTxPath             string
	useLedger                bool
	useEwoq                  bool
	ledgerAddresses          []string
	subnetIDStr              string
	mainnetChainID           uint32
	skipCreatePrompt         bool
	avagoBinaryPath          string
	subnetOnly               bool
<<<<<<< HEAD
	validatorManagerOwner    string
	teleporterEsp            subnet.TeleporterEsp
=======
	icmSpec                  subnet.ICMSpec
>>>>>>> 2138a5ad

	errMutuallyExlusiveControlKeys = errors.New("--control-keys and --same-control-key are mutually exclusive")
	ErrMutuallyExlusiveKeyLedger   = errors.New("key source flags --key, --ledger/--ledger-addrs are mutually exclusive")
	ErrStoredKeyOnMainnet          = errors.New("key --key is not available for mainnet operations")
	errMutuallyExlusiveSubnetFlags = errors.New("--subnet-only and --subnet-id are mutually exclusive")
)

// avalanche blockchain deploy
func newDeployCmd() *cobra.Command {
	cmd := &cobra.Command{
		Use:   "deploy [blockchainName]",
		Short: "Deploys a blockchain configuration",
		Long: `The blockchain deploy command deploys your Blockchain configuration locally, to Fuji Testnet, or to Mainnet.

At the end of the call, the command prints the RPC URL you can use to interact with the Subnet.

Avalanche-CLI only supports deploying an individual Blockchain once per network. Subsequent
attempts to deploy the same Blockchain to the same network (local, Fuji, Mainnet) aren't
allowed. If you'd like to redeploy a Blockchain locally for testing, you must first call
avalanche network clean to reset all deployed chain state. Subsequent local deploys
redeploy the chain with fresh state. You can deploy the same Blockchain to multiple networks,
so you can take your locally tested Subnet and deploy it on Fuji or Mainnet.`,
		RunE:              deployBlockchain,
		PersistentPostRun: handlePostRun,
		Args:              cobrautils.ExactArgs(1),
	}
	networkoptions.AddNetworkFlagsToCmd(cmd, &globalNetworkFlags, true, deploySupportedNetworkOptions)
	cmd.Flags().StringVar(&userProvidedAvagoVersion, "avalanchego-version", "latest", "use this version of avalanchego (ex: v1.17.12)")
	cmd.Flags().StringVarP(&keyName, "key", "k", "", "select the key to use [fuji/devnet deploy only]")
	cmd.Flags().BoolVarP(&sameControlKey, "same-control-key", "s", false, "use the fee-paying key as control key")
	cmd.Flags().Uint32Var(&threshold, "threshold", 0, "required number of control key signatures to make subnet changes")
	cmd.Flags().StringSliceVar(&controlKeys, "control-keys", nil, "addresses that may make subnet changes")
	cmd.Flags().StringSliceVar(&subnetAuthKeys, "subnet-auth-keys", nil, "control keys that will be used to authenticate chain creation")
	cmd.Flags().StringVar(&outputTxPath, "output-tx-path", "", "file path of the blockchain creation tx")
	cmd.Flags().BoolVarP(&useEwoq, "ewoq", "e", false, "use ewoq key [fuji/devnet deploy only]")
	cmd.Flags().BoolVarP(&useLedger, "ledger", "g", false, "use ledger instead of key (always true on mainnet, defaults to false on fuji/devnet)")
	cmd.Flags().StringSliceVar(&ledgerAddresses, "ledger-addrs", []string{}, "use the given ledger addresses")
	cmd.Flags().StringVarP(&subnetIDStr, "subnet-id", "u", "", "do not create a subnet, deploy the blockchain into the given subnet id")
	cmd.Flags().Uint32Var(&mainnetChainID, "mainnet-chain-id", 0, "use different ChainID for mainnet deployment")
	cmd.Flags().StringVar(&avagoBinaryPath, "avalanchego-path", "", "use this avalanchego binary path")
	cmd.Flags().BoolVar(&subnetOnly, "subnet-only", false, "only create a subnet")
<<<<<<< HEAD
	cmd.Flags().BoolVar(&teleporterEsp.SkipDeploy, "skip-local-teleporter", false, "skip automatic teleporter deploy on local networks [to be deprecated]")
	cmd.Flags().BoolVar(&teleporterEsp.SkipDeploy, "skip-teleporter-deploy", false, "skip automatic teleporter deploy")
	cmd.Flags().StringVar(&teleporterEsp.Version, "teleporter-version", "latest", "teleporter version to deploy")
	cmd.Flags().StringVar(&teleporterEsp.MessengerContractAddressPath, "teleporter-messenger-contract-address-path", "", "path to a teleporter messenger contract address file")
	cmd.Flags().StringVar(&teleporterEsp.MessengerDeployerAddressPath, "teleporter-messenger-deployer-address-path", "", "path to a teleporter messenger deployer address file")
	cmd.Flags().StringVar(&teleporterEsp.MessengerDeployerTxPath, "teleporter-messenger-deployer-tx-path", "", "path to a teleporter messenger deployer tx file")
	cmd.Flags().StringVar(&teleporterEsp.RegistryBydecodePath, "teleporter-registry-bytecode-path", "", "path to a teleporter registry bytecode file")
	cmd.Flags().StringVar(&validatorManagerOwner, "validator-manager-owner", "", "EVM address that controls Validator Manager Controller (for Proof of Authority only)")
=======
	cmd.Flags().BoolVar(&icmSpec.SkipICMDeploy, "skip-local-teleporter", false, "skip automatic teleporter deploy on local networks [to be deprecated]")
	cmd.Flags().BoolVar(&icmSpec.SkipICMDeploy, "skip-teleporter-deploy", false, "skip automatic teleporter deploy")
	cmd.Flags().BoolVar(&icmSpec.SkipRelayerDeploy, "skip-relayer", false, "skip relayer deploy")
	cmd.Flags().StringVar(&icmSpec.Version, "teleporter-version", "latest", "teleporter version to deploy")
	cmd.Flags().StringVar(&icmSpec.MessengerContractAddressPath, "teleporter-messenger-contract-address-path", "", "path to an interchain messenger contract address file")
	cmd.Flags().StringVar(&icmSpec.MessengerDeployerAddressPath, "teleporter-messenger-deployer-address-path", "", "path to an interchain messenger deployer address file")
	cmd.Flags().StringVar(&icmSpec.MessengerDeployerTxPath, "teleporter-messenger-deployer-tx-path", "", "path to an interchain messenger deployer tx file")
	cmd.Flags().StringVar(&icmSpec.RegistryBydecodePath, "teleporter-registry-bytecode-path", "", "path to an interchain messenger registry bytecode file")
>>>>>>> 2138a5ad
	return cmd
}

func CallDeploy(
	cmd *cobra.Command,
	subnetOnlyParam bool,
	blockchainName string,
	networkFlags networkoptions.NetworkFlags,
	keyNameParam string,
	useLedgerParam bool,
	useEwoqParam bool,
	sameControlKeyParam bool,
) error {
	subnetOnly = subnetOnlyParam
	globalNetworkFlags = networkFlags
	sameControlKey = sameControlKeyParam
	keyName = keyNameParam
	useLedger = useLedgerParam
	useEwoq = useEwoqParam
	return deployBlockchain(cmd, []string{blockchainName})
}

func getChainsInSubnet(blockchainName string) ([]string, error) {
	subnets, err := os.ReadDir(app.GetSubnetDir())
	if err != nil {
		return nil, fmt.Errorf("failed to read baseDir: %w", err)
	}

	chains := []string{}

	for _, s := range subnets {
		if !s.IsDir() {
			continue
		}
		sidecarFile := filepath.Join(app.GetSubnetDir(), s.Name(), constants.SidecarFileName)
		if _, err := os.Stat(sidecarFile); err == nil {
			// read in sidecar file
			jsonBytes, err := os.ReadFile(sidecarFile)
			if err != nil {
				return nil, fmt.Errorf("failed reading file %s: %w", sidecarFile, err)
			}

			var sc models.Sidecar
			err = json.Unmarshal(jsonBytes, &sc)
			if err != nil {
				return nil, fmt.Errorf("failed unmarshaling file %s: %w", sidecarFile, err)
			}
			if sc.Subnet == blockchainName {
				chains = append(chains, sc.Name)
			}
		}
	}
	return chains, nil
}

func checkSubnetEVMDefaultAddressNotInAlloc(network models.Network, chain string) error {
	if network.Kind != models.Local && network.Kind != models.Devnet && os.Getenv(constants.SimulatePublicNetwork) == "" {
		genesis, err := app.LoadEvmGenesis(chain)
		if err != nil {
			return err
		}
		allocAddressMap := genesis.Alloc
		for address := range allocAddressMap {
			if address.String() == vm.PrefundedEwoqAddress.String() {
				return fmt.Errorf("can't airdrop to default address on public networks, please edit the genesis by calling `avalanche subnet create %s --force`", chain)
			}
		}
	}
	return nil
}

func runDeploy(cmd *cobra.Command, args []string, supportedNetworkOptions []networkoptions.NetworkOption) error {
	skipCreatePrompt = true
	deploySupportedNetworkOptions = supportedNetworkOptions
	return deployBlockchain(cmd, args)
}

func updateSubnetEVMGenesisChainID(genesisBytes []byte, newChainID uint) ([]byte, error) {
	var genesisMap map[string]interface{}
	if err := json.Unmarshal(genesisBytes, &genesisMap); err != nil {
		return nil, err
	}
	configI, ok := genesisMap["config"]
	if !ok {
		return nil, fmt.Errorf("config field not found on genesis")
	}
	config, ok := configI.(map[string]interface{})
	if !ok {
		return nil, fmt.Errorf("expected genesis config field to be a map[string]interface, found %T", configI)
	}
	config["chainId"] = float64(newChainID)
	return json.MarshalIndent(genesisMap, "", "  ")
}

// updates sidecar with genesis mainnet id to use
// given either by cmdline flag, original genesis id, or id obtained from the user
func getSubnetEVMMainnetChainID(sc *models.Sidecar, blockchainName string) error {
	// get original chain id
	evmGenesis, err := app.LoadEvmGenesis(blockchainName)
	if err != nil {
		return err
	}
	if evmGenesis.Config == nil {
		return fmt.Errorf("invalid subnet evm genesis format: config is nil")
	}
	if evmGenesis.Config.ChainID == nil {
		return fmt.Errorf("invalid subnet evm genesis format: config chain id is nil")
	}
	originalChainID := evmGenesis.Config.ChainID.Uint64()
	// handle cmdline flag if given
	if mainnetChainID != 0 {
		sc.SubnetEVMMainnetChainID = uint(mainnetChainID)
	}
	// prompt the user
	if sc.SubnetEVMMainnetChainID == 0 {
		useSameChainID := "Use same ChainID"
		useNewChainID := "Use new ChainID"
		listOptions := []string{useNewChainID, useSameChainID}
		newChainIDPrompt := "Using the same ChainID for both Fuji and Mainnet could lead to a replay attack. Do you want to use a different ChainID?"
		var (
			err      error
			decision string
		)
		decision, err = app.Prompt.CaptureList(newChainIDPrompt, listOptions)
		if err != nil {
			return err
		}
		if decision == useSameChainID {
			sc.SubnetEVMMainnetChainID = uint(originalChainID)
		} else {
			ux.Logger.PrintToUser("Enter your subnet's ChainID. It can be any positive integer != %d.", originalChainID)
			newChainID, err := app.Prompt.CapturePositiveInt(
				"ChainID",
				[]prompts.Comparator{
					{
						Label: "Zero",
						Type:  prompts.MoreThan,
						Value: 0,
					},
					{
						Label: "Original Chain ID",
						Type:  prompts.NotEq,
						Value: originalChainID,
					},
				},
			)
			if err != nil {
				return err
			}
			sc.SubnetEVMMainnetChainID = uint(newChainID)
		}
	}
	return app.UpdateSidecar(sc)
}

// deployBlockchain is the cobra command run for deploying subnets
func deployBlockchain(cmd *cobra.Command, args []string) error {
	blockchainName := args[0]

	if err := CreateBlockchainFirst(cmd, blockchainName, skipCreatePrompt); err != nil {
		return err
	}

	chains, err := ValidateSubnetNameAndGetChains(args)
	if err != nil {
		return err
	}

	if icmSpec.MessengerContractAddressPath != "" || icmSpec.MessengerDeployerAddressPath != "" || icmSpec.MessengerDeployerTxPath != "" || icmSpec.RegistryBydecodePath != "" {
		if icmSpec.MessengerContractAddressPath == "" || icmSpec.MessengerDeployerAddressPath == "" || icmSpec.MessengerDeployerTxPath == "" || icmSpec.RegistryBydecodePath == "" {
			return fmt.Errorf("if setting any teleporter asset path, you must set all teleporter asset paths")
		}
	}

	chain := chains[0]

	sidecar, err := app.LoadSidecar(chain)
	if err != nil {
		return fmt.Errorf("failed to load sidecar for later update: %w", err)
	}

	if sidecar.ImportedFromAPM {
		return errors.New("unable to deploy subnets imported from a repo")
	}

	if sidecar.ValidatorManagement != models.ProofOfAuthority && validatorManagerOwner != "" {
		return errors.New("--validator-manager-controller flag cannot be used when blockchain validator management type is not Proof of Authority")
	}

	if outputTxPath != "" {
		if _, err := os.Stat(outputTxPath); err == nil {
			return fmt.Errorf("outputTxPath %q already exists", outputTxPath)
		}
	}

	network, err := networkoptions.GetNetworkFromCmdLineFlags(
		app,
		"",
		globalNetworkFlags,
		true,
		false,
		deploySupportedNetworkOptions,
		"",
	)
	if err != nil {
		return err
	}

	isEVMGenesis, validationErr, err := app.HasSubnetEVMGenesis(chain)
	if err != nil {
		return err
	}
	if sidecar.VM == models.SubnetEvm && !isEVMGenesis {
		return fmt.Errorf("failed to validate SubnetEVM genesis format: %w", validationErr)
	}

	chainGenesis, err := app.LoadRawGenesis(chain)
	if err != nil {
		return err
	}

	if isEVMGenesis {
		// is is a subnet evm or a custom vm based on subnet evm
		if network.Kind == models.Mainnet {
			err = getSubnetEVMMainnetChainID(&sidecar, chain)
			if err != nil {
				return err
			}
			chainGenesis, err = updateSubnetEVMGenesisChainID(chainGenesis, sidecar.SubnetEVMMainnetChainID)
			if err != nil {
				return err
			}
		}
		err = checkSubnetEVMDefaultAddressNotInAlloc(network, chain)
		if err != nil {
			return err
		}
	}

	ux.Logger.PrintToUser("Deploying %s to %s", chains, network.Name())

	if network.Kind == models.Local {
		app.Log.Debug("Deploy local")

		genesisPath := app.GetGenesisPath(chain)

		// copy vm binary to the expected location, first downloading it if necessary
		var vmBin string
		switch sidecar.VM {
		case models.SubnetEvm:
			_, vmBin, err = binutils.SetupSubnetEVM(app, sidecar.VMVersion)
			if err != nil {
				return fmt.Errorf("failed to install subnet-evm: %w", err)
			}
		case models.CustomVM:
			vmBin = binutils.SetupCustomBin(app, chain)
		default:
			return fmt.Errorf("unknown vm: %s", sidecar.VM)
		}

		// check if selected version matches what is currently running
		nc := localnet.NewStatusChecker()
		avagoVersion, err := CheckForInvalidDeployAndGetAvagoVersion(nc, sidecar.RPCVersion)
		if err != nil {
			return err
		}
		if avagoBinaryPath == "" {
			userProvidedAvagoVersion = avagoVersion
		}

		deployer := subnet.NewLocalDeployer(app, userProvidedAvagoVersion, avagoBinaryPath, vmBin)
		deployInfo, err := deployer.DeployToLocalNetwork(chain, genesisPath, icmSpec, subnetIDStr)
		if err != nil {
			if deployer.BackendStartedHere() {
				if innerErr := binutils.KillgRPCServerProcess(app); innerErr != nil {
					app.Log.Warn("tried to kill the gRPC server process but it failed", zap.Error(innerErr))
				}
			}
			return err
		}
		flags := make(map[string]string)
		flags[constants.MetricsNetwork] = network.Name()
		metrics.HandleTracking(cmd, constants.MetricsSubnetDeployCommand, app, flags)
		if err := app.UpdateSidecarNetworks(
			&sidecar,
			network,
			deployInfo.SubnetID,
			deployInfo.BlockchainID,
<<<<<<< HEAD
			deployInfo.TeleporterMessengerAddress,
			deployInfo.TeleporterRegistryAddress,
			validatorManagerOwner,
=======
			deployInfo.ICMMessengerAddress,
			deployInfo.ICMRegistryAddress,
>>>>>>> 2138a5ad
		); err != nil {
			return err
		}
		return PrintSubnetInfo(blockchainName, true)
	}

	// from here on we are assuming a public deploy
	if subnetOnly && subnetIDStr != "" {
		return errMutuallyExlusiveSubnetFlags
	}

	createSubnet := true
	var subnetID ids.ID
	if subnetIDStr != "" {
		subnetID, err = ids.FromString(subnetIDStr)
		if err != nil {
			return err
		}
		createSubnet = false
	} else if !subnetOnly && sidecar.Networks != nil {
		model, ok := sidecar.Networks[network.Name()]
		if ok {
			if model.SubnetID != ids.Empty && model.BlockchainID == ids.Empty {
				subnetID = model.SubnetID
				createSubnet = false
			}
		}
	}

	fee := uint64(0)
	if !subnetOnly {
		fee += network.GenesisParams().TxFeeConfig.StaticFeeConfig.CreateBlockchainTxFee
	}
	if createSubnet {
		fee += network.GenesisParams().TxFeeConfig.StaticFeeConfig.CreateSubnetTxFee
	}

	kc, err := keychain.GetKeychainFromCmdLineFlags(
		app,
		constants.PayTxsFeesMsg,
		network,
		keyName,
		useEwoq,
		useLedger,
		ledgerAddresses,
		fee,
	)
	if err != nil {
		return err
	}

	network.HandlePublicNetworkSimulation()

	if createSubnet {
		controlKeys, threshold, err = promptOwners(
			kc,
			controlKeys,
			sameControlKey,
			threshold,
			subnetAuthKeys,
			true,
		)
		if err != nil {
			return err
		}
	} else {
		ux.Logger.PrintToUser(logging.Blue.Wrap(
			fmt.Sprintf("Deploying into pre-existent subnet ID %s", subnetID.String()),
		))
		var isPermissioned bool
		isPermissioned, controlKeys, threshold, err = txutils.GetOwners(network, subnetID)
		if err != nil {
			return err
		}
		if !isPermissioned {
			return ErrNotPermissionedSubnet
		}
	}

	// add control keys to the keychain whenever possible
	if err := kc.AddAddresses(controlKeys); err != nil {
		return err
	}

	kcKeys, err := kc.PChainFormattedStrAddresses()
	if err != nil {
		return err
	}

	// get keys for blockchain tx signing
	if subnetAuthKeys != nil {
		if err := prompts.CheckSubnetAuthKeys(kcKeys, subnetAuthKeys, controlKeys, threshold); err != nil {
			return err
		}
	} else {
		subnetAuthKeys, err = prompts.GetSubnetAuthKeys(app.Prompt, kcKeys, controlKeys, threshold)
		if err != nil {
			return err
		}
	}
	ux.Logger.PrintToUser("Your subnet auth keys for chain creation: %s", subnetAuthKeys)

	if validatorManagerOwner == "" {
		validatorManagerOwnerEVMAddress, err := getValidatorContractOwnerAddr()
		if err != nil {
			return err
		}
		validatorManagerOwner = validatorManagerOwnerEVMAddress.String()
	}
	ux.Logger.PrintToUser("Validator Manager Contract controller address %s", validatorManagerOwner)

	// deploy to public network
	deployer := subnet.NewPublicDeployer(app, kc, network)

	if createSubnet {
		subnetID, err = deployer.DeploySubnet(controlKeys, threshold)
		if err != nil {
			return err
		}
		// get the control keys in the same order as the tx
		_, controlKeys, threshold, err = txutils.GetOwners(network, subnetID)
		if err != nil {
			return err
		}
	}

	var (
		savePartialTx           bool
		blockchainID            ids.ID
		tx                      *txs.Tx
		remainingSubnetAuthKeys []string
		isFullySigned           bool
	)

	if !subnetOnly {
		isFullySigned, blockchainID, tx, remainingSubnetAuthKeys, err = deployer.DeployBlockchain(
			controlKeys,
			subnetAuthKeys,
			subnetID,
			chain,
			chainGenesis,
		)
		if err != nil {
			ux.Logger.PrintToUser(logging.Red.Wrap(
				fmt.Sprintf("error deploying blockchain: %s. fix the issue and try again with a new deploy cmd", err),
			))
		}

		savePartialTx = !isFullySigned && err == nil
	}

	if err := PrintDeployResults(chain, subnetID, blockchainID); err != nil {
		return err
	}

	if savePartialTx {
		if err := SaveNotFullySignedTx(
			"Blockchain Creation",
			tx,
			chain,
			subnetAuthKeys,
			remainingSubnetAuthKeys,
			outputTxPath,
			false,
		); err != nil {
			return err
		}
	}

	flags := make(map[string]string)
	flags[constants.MetricsNetwork] = network.Name()
	metrics.HandleTracking(cmd, constants.MetricsSubnetDeployCommand, app, flags)

	// update sidecar
	// TODO: need to do something for backwards compatibility?
	return app.UpdateSidecarNetworks(&sidecar, network, subnetID, blockchainID, "", "", validatorManagerOwner)
}

func getValidatorContractOwnerAddr() (common.Address, error) {
	return app.Prompt.CaptureAddress("What is the EVM address that will control the Validator Manager Contract?")
}

func ValidateSubnetNameAndGetChains(args []string) ([]string, error) {
	// this should not be necessary but some bright guy might just be creating
	// the genesis by hand or something...
	if err := checkInvalidSubnetNames(args[0]); err != nil {
		return nil, fmt.Errorf("subnet name %s is invalid: %w", args[0], err)
	}
	// Check subnet exists
	// TODO create a file that lists chains by subnet for fast querying
	chains, err := getChainsInSubnet(args[0])
	if err != nil {
		return nil, fmt.Errorf("failed to getChainsInSubnet: %w", err)
	}

	if len(chains) == 0 {
		return nil, errors.New("Invalid subnet " + args[0])
	}

	return chains, nil
}

func SaveNotFullySignedTx(
	txName string,
	tx *txs.Tx,
	chain string,
	subnetAuthKeys []string,
	remainingSubnetAuthKeys []string,
	outputTxPath string,
	forceOverwrite bool,
) error {
	signedCount := len(subnetAuthKeys) - len(remainingSubnetAuthKeys)
	ux.Logger.PrintToUser("")
	if signedCount == len(subnetAuthKeys) {
		ux.Logger.PrintToUser("All %d required %s signatures have been signed. "+
			"Saving tx to disk to enable commit.", len(subnetAuthKeys), txName)
	} else {
		ux.Logger.PrintToUser("%d of %d required %s signatures have been signed. "+
			"Saving tx to disk to enable remaining signing.", signedCount, len(subnetAuthKeys), txName)
	}
	if outputTxPath == "" {
		ux.Logger.PrintToUser("")
		var err error
		if forceOverwrite {
			outputTxPath, err = app.Prompt.CaptureString("Path to export partially signed tx to")
		} else {
			outputTxPath, err = app.Prompt.CaptureNewFilepath("Path to export partially signed tx to")
		}
		if err != nil {
			return err
		}
	}
	if forceOverwrite {
		ux.Logger.PrintToUser("")
		ux.Logger.PrintToUser("Overwriting %s", outputTxPath)
	}
	if err := txutils.SaveToDisk(tx, outputTxPath, forceOverwrite); err != nil {
		return err
	}
	if signedCount == len(subnetAuthKeys) {
		PrintReadyToSignMsg(chain, outputTxPath)
	} else {
		PrintRemainingToSignMsg(chain, remainingSubnetAuthKeys, outputTxPath)
	}
	return nil
}

func PrintReadyToSignMsg(
	chain string,
	outputTxPath string,
) {
	ux.Logger.PrintToUser("")
	ux.Logger.PrintToUser("Tx is fully signed, and ready to be committed")
	ux.Logger.PrintToUser("")
	ux.Logger.PrintToUser("Commit command:")
	ux.Logger.PrintToUser("  avalanche transaction commit %s --input-tx-filepath %s", chain, outputTxPath)
}

func PrintRemainingToSignMsg(
	chain string,
	remainingSubnetAuthKeys []string,
	outputTxPath string,
) {
	ux.Logger.PrintToUser("")
	ux.Logger.PrintToUser("Addresses remaining to sign the tx")
	for _, subnetAuthKey := range remainingSubnetAuthKeys {
		ux.Logger.PrintToUser("  %s", subnetAuthKey)
	}
	ux.Logger.PrintToUser("")
	ux.Logger.PrintToUser("Connect a ledger with one of the remaining addresses or choose a stored key "+
		"and run the signing command, or send %q to another user for signing.", outputTxPath)
	ux.Logger.PrintToUser("")
	ux.Logger.PrintToUser("Signing command:")
	ux.Logger.PrintToUser("  avalanche transaction sign %s --input-tx-filepath %s", chain, outputTxPath)
	ux.Logger.PrintToUser("")
}

func PrintDeployResults(chain string, subnetID ids.ID, blockchainID ids.ID) error {
	vmID, err := anrutils.VMID(chain)
	if err != nil {
		return fmt.Errorf("failed to create VM ID from %s: %w", chain, err)
	}
	header := []string{"Deployment results", ""}
	table := tablewriter.NewWriter(os.Stdout)
	table.SetHeader(header)
	table.SetRowLine(true)
	table.SetAutoMergeCells(true)
	table.Append([]string{"Chain Name", chain})
	table.Append([]string{"Subnet ID", subnetID.String()})
	table.Append([]string{"VM ID", vmID.String()})
	if blockchainID != ids.Empty {
		table.Append([]string{"Blockchain ID", blockchainID.String()})
		table.Append([]string{"P-Chain TXID", blockchainID.String()})
	}
	table.Render()
	return nil
}

// Determines the appropriate version of avalanchego to run with. Returns an error if
// that version conflicts with the current deployment.
func CheckForInvalidDeployAndGetAvagoVersion(
	statusChecker localnet.StatusChecker,
	configuredRPCVersion int,
) (string, error) {
	// get current network
	runningAvagoVersion, runningRPCVersion, networkRunning, err := statusChecker.GetCurrentNetworkVersion()
	if err != nil {
		return "", err
	}
	desiredAvagoVersion := userProvidedAvagoVersion

	// RPC Version was made available in the info API in avalanchego version v1.9.2. For prior versions,
	// we will need to skip this check.
	skipRPCCheck := false
	if semver.Compare(runningAvagoVersion, constants.AvalancheGoCompatibilityVersionAdded) == -1 {
		skipRPCCheck = true
	}

	if networkRunning {
		if userProvidedAvagoVersion == "latest" {
			if runningRPCVersion != configuredRPCVersion && !skipRPCCheck {
				return "", fmt.Errorf(
					"the current avalanchego deployment uses rpc version %d but your subnet has version %d and is not compatible",
					runningRPCVersion,
					configuredRPCVersion,
				)
			}
			desiredAvagoVersion = runningAvagoVersion
		} else if runningAvagoVersion != strings.Split(userProvidedAvagoVersion, "-")[0] {
			// user wants a specific version
			return "", errors.New("incompatible avalanchego version selected")
		}
	} else if userProvidedAvagoVersion == "latest" {
		// find latest avago version for this rpc version
		desiredAvagoVersion, err = vm.GetLatestAvalancheGoByProtocolVersion(
			app, configuredRPCVersion, constants.AvalancheGoCompatibilityURL)
		if err == vm.ErrNoAvagoVersion {
			latestPreReleaseVersion, err := app.Downloader.GetLatestPreReleaseVersion(
				constants.AvaLabsOrg,
				constants.AvalancheGoRepoName,
			)
			if err != nil {
				return "", err
			}
			return latestPreReleaseVersion, nil
		}
		if err != nil {
			return "", err
		}
	}
	return desiredAvagoVersion, nil
}<|MERGE_RESOLUTION|>--- conflicted
+++ resolved
@@ -57,12 +57,8 @@
 	skipCreatePrompt         bool
 	avagoBinaryPath          string
 	subnetOnly               bool
-<<<<<<< HEAD
+	icmSpec                  subnet.ICMSpec
 	validatorManagerOwner    string
-	teleporterEsp            subnet.TeleporterEsp
-=======
-	icmSpec                  subnet.ICMSpec
->>>>>>> 2138a5ad
 
 	errMutuallyExlusiveControlKeys = errors.New("--control-keys and --same-control-key are mutually exclusive")
 	ErrMutuallyExlusiveKeyLedger   = errors.New("key source flags --key, --ledger/--ledger-addrs are mutually exclusive")
@@ -104,16 +100,6 @@
 	cmd.Flags().Uint32Var(&mainnetChainID, "mainnet-chain-id", 0, "use different ChainID for mainnet deployment")
 	cmd.Flags().StringVar(&avagoBinaryPath, "avalanchego-path", "", "use this avalanchego binary path")
 	cmd.Flags().BoolVar(&subnetOnly, "subnet-only", false, "only create a subnet")
-<<<<<<< HEAD
-	cmd.Flags().BoolVar(&teleporterEsp.SkipDeploy, "skip-local-teleporter", false, "skip automatic teleporter deploy on local networks [to be deprecated]")
-	cmd.Flags().BoolVar(&teleporterEsp.SkipDeploy, "skip-teleporter-deploy", false, "skip automatic teleporter deploy")
-	cmd.Flags().StringVar(&teleporterEsp.Version, "teleporter-version", "latest", "teleporter version to deploy")
-	cmd.Flags().StringVar(&teleporterEsp.MessengerContractAddressPath, "teleporter-messenger-contract-address-path", "", "path to a teleporter messenger contract address file")
-	cmd.Flags().StringVar(&teleporterEsp.MessengerDeployerAddressPath, "teleporter-messenger-deployer-address-path", "", "path to a teleporter messenger deployer address file")
-	cmd.Flags().StringVar(&teleporterEsp.MessengerDeployerTxPath, "teleporter-messenger-deployer-tx-path", "", "path to a teleporter messenger deployer tx file")
-	cmd.Flags().StringVar(&teleporterEsp.RegistryBydecodePath, "teleporter-registry-bytecode-path", "", "path to a teleporter registry bytecode file")
-	cmd.Flags().StringVar(&validatorManagerOwner, "validator-manager-owner", "", "EVM address that controls Validator Manager Controller (for Proof of Authority only)")
-=======
 	cmd.Flags().BoolVar(&icmSpec.SkipICMDeploy, "skip-local-teleporter", false, "skip automatic teleporter deploy on local networks [to be deprecated]")
 	cmd.Flags().BoolVar(&icmSpec.SkipICMDeploy, "skip-teleporter-deploy", false, "skip automatic teleporter deploy")
 	cmd.Flags().BoolVar(&icmSpec.SkipRelayerDeploy, "skip-relayer", false, "skip relayer deploy")
@@ -122,7 +108,7 @@
 	cmd.Flags().StringVar(&icmSpec.MessengerDeployerAddressPath, "teleporter-messenger-deployer-address-path", "", "path to an interchain messenger deployer address file")
 	cmd.Flags().StringVar(&icmSpec.MessengerDeployerTxPath, "teleporter-messenger-deployer-tx-path", "", "path to an interchain messenger deployer tx file")
 	cmd.Flags().StringVar(&icmSpec.RegistryBydecodePath, "teleporter-registry-bytecode-path", "", "path to an interchain messenger registry bytecode file")
->>>>>>> 2138a5ad
+	cmd.Flags().StringVar(&validatorManagerOwner, "validator-manager-owner", "", "EVM address that controls Validator Manager Controller (for Proof of Authority only)")
 	return cmd
 }
 
@@ -411,14 +397,9 @@
 			network,
 			deployInfo.SubnetID,
 			deployInfo.BlockchainID,
-<<<<<<< HEAD
-			deployInfo.TeleporterMessengerAddress,
-			deployInfo.TeleporterRegistryAddress,
-			validatorManagerOwner,
-=======
 			deployInfo.ICMMessengerAddress,
 			deployInfo.ICMRegistryAddress,
->>>>>>> 2138a5ad
+			validatorManagerOwner,
 		); err != nil {
 			return err
 		}
