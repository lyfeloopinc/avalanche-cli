--- conflicted
+++ resolved
@@ -41,14 +41,8 @@
 		"../../"+utils.SubnetEvmGenesisPath,
 	)
 	require.NoError(err)
-<<<<<<< HEAD
-	sc := &models.Sidecar{}
-	err = vm.FillEvmSidecar(
-		sc,
-=======
 	sc, err := vm.CreateEvmSidecar(
 		nil,
->>>>>>> 93b24c2b
 		app,
 		testSubnet,
 		vmVersion,
